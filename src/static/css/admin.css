--- conflicted
+++ resolved
@@ -1,128 +1,3 @@
-<<<<<<< HEAD
-body {
-  margin: 0;
-  height: 100%;
-  color: #333;
-  font: 14px helvetica, sans-serif;
-  background: #ddd;
-  background: -webkit-radial-gradient(circle,#aaa,#eee 60%) center fixed;
-  background: -moz-radial-gradient(circle,#aaa,#eee 60%) center fixed;
-  background: -ms-radial-gradient(circle,#aaa,#eee 60%) center fixed;
-  background: -o-radial-gradient(circle,#aaa,#eee 60%) center fixed;
-  border-top: 8px solid rgba(51,51,51,.8);
-}
-#wrapper {
-  margin-top: 160px;
-  padding: 15px;
-  background: #fff;
-  opacity: .9;
-  box-shadow: 0px 1px 8px rgba(0,0,0,0.3);
-  max-width: 700px;
-  margin: auto;
-  border-radius: 0 0 7px 7px;
-}
-h1 {
-  font-size: 29px;
-}
-h2 {
-  font-size: 24px;
-}
-.seperator {
-  margin: 10px 0;
-  height: 1px;
-  background: #aaa;
-  background: -webkit-linear-gradient(left, #fff, #aaa 20%, #aaa 80%, #fff);
-  background: -moz-linear-gradient(left, #fff, #aaa 20%, #aaa 80%, #fff);
-  background: -ms-linear-gradient(left, #fff, #aaa 20%, #aaa 80%, #fff);
-  background: -o-linear-gradient(left, #fff, #aaa 20%, #aaa 80%, #fff);
-}
-form {
-  margin-bottom: 0;
-}
-#inner {
-  width: 300px;
-  margin: 0 auto;
-}
-button, input {
-  font-weight: bold;
-  font-size: 15px;
-}
-input[type="button"] {
-  height: 30px;
-  margin: 0;
-  display: block;
-}
-input[value="Uninstall"], input[value="Install"] {
-  float: right;
-  width: 100px;
-}
-input[type="text"] {
-  border-radius: 3px;
-  box-sizing: border-box;
-  -moz-box-sizing: border-box;   
-  padding: 10px;
-  *padding: 0; /* IE7 hack */
-  width: 100%;
-  outline: none;
-  border: 1px solid #ddd;
-  margin: 0 0 5px 1px;
-  max-width: 500px;
-}
-button{
-  display:block;
-}
-table {
-  border: 1px solid #ddd;
-  border-radius: 3px;
-  border-spacing: 0;
-  width: 100%;
-  margin: 20px 0;
-}
-table thead tr {
-  background: #eee;
-}
-td, th {
-  padding: 5px;
-}
-.template {
-  display: none;
-}
-.dialog {
-  display: none;
-  position: absolute;
-  left: 50%;
-  top: 50%;
-  width: 700px;
-  height: 500px;
-  margin-left: -350px;
-  margin-top: -250px;
-  border: 3px solid #999999;
-  background: #eeeeee;
-}
-.dialog .title {
-  margin: 0;
-  padding: 2px;
-  border-bottom: 3px solid #999999;
-  font-size: 24px;
-  line-height: 24px;
-  height: 24px;
-  overflow: hidden;
-}
-.dialog .title .close {
-  float: right;
-}
-.dialog .history {
-  background: #222222;
-  color: #eeeeee;
-  position: absolute;
-  top: 41px;
-  bottom: 10px;
-  left: 10px;
-  right: 10px;
-  padding: 2px;
-  overflow: auto;
-}
-=======
 body {
   margin: 0;
   height: 100%;
@@ -260,5 +135,4 @@
   right: 10px;
   padding: 2px;
   overflow: auto;
-}
->>>>>>> d5120c98
+}