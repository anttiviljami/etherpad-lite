--- conflicted
+++ resolved
@@ -3592,12 +3592,7 @@
     // On Mac and Linux, move right moves to end of word and move left moves to start;
     // on Windows, always move to start of word.
     // On Windows, Firefox and IE disagree on whether to stop for punctuation (FF says no).
-<<<<<<< HEAD
     if (browser.msie && forwardNotBack)
-=======
-    /*
-    if (browser.windows && forwardNotBack)
->>>>>>> 7237a3b7
     {
       while ((!isDone()) && isWordChar(nextChar()))
       {
@@ -3619,7 +3614,6 @@
         advance();
       }
     }
-    */
 
     return i;
   }
@@ -4874,11 +4868,7 @@
     })
 
     // CompositionEvent is not implemented below IE version 8
-<<<<<<< HEAD
-    if ( !(browser.msie && browser.version <= 9) && document.documentElement)
-=======
-    if ( !(browser.msie && parseInt(browser.version) < 9) && document.documentElement)
->>>>>>> 7237a3b7
+    if ( !(browser.msie && parseInt(browser.version <= 9)) && document.documentElement)
     {
       $(document.documentElement).on("compositionstart", handleCompositionEvent);
       $(document.documentElement).on("compositionend", handleCompositionEvent);
