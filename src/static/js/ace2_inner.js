/**
 * This code is mostly from the old Etherpad. Please help us to comment this code. 
 * This helps other people to understand this code better and helps them to improve it.
 * TL;DR COMMENTS ON THIS FILE ARE HIGHLY APPRECIATED
 */

/**
 * Copyright 2009 Google Inc.
 *
 * Licensed under the Apache License, Version 2.0 (the "License");
 * you may not use this file except in compliance with the License.
 * You may obtain a copy of the License at
 *
 *      http://www.apache.org/licenses/LICENSE-2.0
 *
 * Unless required by applicable law or agreed to in writing, software
 * distributed under the License is distributed on an "AS-IS" BASIS,
 * WITHOUT WARRANTIES OR CONDITIONS OF ANY KIND, either express or implied.
 * See the License for the specific language governing permissions and
 * limitations under the License.
 */
var _, $, jQuery, plugins, Ace2Common;

Ace2Common = require('./ace2_common');

plugins = require('ep_etherpad-lite/static/js/pluginfw/client_plugins');
$ = jQuery = require('./rjquery').$;
_ = require("./underscore");

var isNodeText = Ace2Common.isNodeText,
  browser = $.browser,
  getAssoc = Ace2Common.getAssoc,
  setAssoc = Ace2Common.setAssoc,
  isTextNode = Ace2Common.isTextNode,
  binarySearchInfinite = Ace2Common.binarySearchInfinite,
  htmlPrettyEscape = Ace2Common.htmlPrettyEscape,
  noop = Ace2Common.noop;
  var hooks = require('./pluginfw/hooks');
  

function Ace2Inner(){
  
  var makeChangesetTracker = require('./changesettracker').makeChangesetTracker;
  var colorutils = require('./colorutils').colorutils;
  var makeContentCollector = require('./contentcollector').makeContentCollector;
  var makeCSSManager = require('./cssmanager').makeCSSManager;
  var domline = require('./domline').domline;
  var AttribPool = require('./AttributePool');
  var Changeset = require('./Changeset');
  var ChangesetUtils = require('./ChangesetUtils');
  var linestylefilter = require('./linestylefilter').linestylefilter;
  var SkipList = require('./skiplist');
  var undoModule = require('./undomodule').undoModule;
  var makeVirtualLineView = require('./virtual_lines').makeVirtualLineView;
  var AttributeManager = require('./AttributeManager');
  
  var DEBUG = false; //$$ build script replaces the string "var DEBUG=true;//$$" with "var DEBUG=false;"
  // changed to false 
  var isSetUp = false;

  var THE_TAB = '    '; //4
  var MAX_LIST_LEVEL = 8;

  var LINE_NUMBER_PADDING_RIGHT = 4;
  var LINE_NUMBER_PADDING_LEFT = 4;
  var MIN_LINEDIV_WIDTH = 20;
  var EDIT_BODY_PADDING_TOP = 8;
  var EDIT_BODY_PADDING_LEFT = 8;

  var caughtErrors = [];

  var thisAuthor = '';

  var disposed = false;
  var editorInfo = parent.editorInfo;

  var iframe = window.frameElement;
  var outerWin = iframe.ace_outerWin;
  iframe.ace_outerWin = null; // prevent IE 6 memory leak
  var sideDiv = iframe.nextSibling;
  var lineMetricsDiv = sideDiv.nextSibling;
  var overlaysdiv = lineMetricsDiv.nextSibling;
  initLineNumbers();

  var outsideKeyDown = noop;
  
  var outsideKeyPress = function(){return true;};
  
  var outsideNotifyDirty = noop;

  // selFocusAtStart -- determines whether the selection extends "backwards", so that the focus
  // point (controlled with the arrow keys) is at the beginning; not supported in IE, though
  // native IE selections have that behavior (which we try not to interfere with).
  // Must be false if selection is collapsed!
  var rep = {
    lines: new SkipList(),
    selStart: null,
    selEnd: null,
    selFocusAtStart: false,
    alltext: "",
    alines: [],
    apool: new AttribPool()
  };
  
  // lines, alltext, alines, and DOM are set up in setup()
  if (undoModule.enabled)
  {
    undoModule.apool = rep.apool;
  }

  var root, doc; // set in setup()
  var isEditable = true;
  var doesWrap = true;
  var hasLineNumbers = true;
  var isStyled = true;
  
  // space around the innermost iframe element
  var iframePadLeft = MIN_LINEDIV_WIDTH + LINE_NUMBER_PADDING_RIGHT + EDIT_BODY_PADDING_LEFT;
  var iframePadTop = EDIT_BODY_PADDING_TOP;
  var iframePadBottom = 0,
      iframePadRight = 0;

  var console = (DEBUG && window.console);
  var documentAttributeManager;
  
  if (!window.console)
  {
    var names = ["log", "debug", "info", "warn", "error", "assert", "dir", "dirxml", "group", "groupEnd", "time", "timeEnd", "count", "trace", "profile", "profileEnd"];
    console = {};
    for (var i = 0; i < names.length; ++i)
    console[names[i]] = noop;
    //console.error = function(str) { alert(str); };
  }

  var PROFILER = window.PROFILER;
  if (!PROFILER)
  {
    PROFILER = function()
    {
      return {
        start: noop,
        mark: noop,
        literal: noop,
        end: noop,
        cancel: noop
      };
    };
  }

  // "dmesg" is for displaying messages in the in-page output pane
  // visible when "?djs=1" is appended to the pad URL.  It generally
  // remains a no-op unless djs is enabled, but we make a habit of
  // only calling it in error cases or while debugging.
  var dmesg = noop;
  window.dmesg = noop;


  var scheduler = parent; // hack for opera required

  var textFace = 'monospace';
  var textSize = 12;
  

  function textLineHeight()
  {
    return Math.round(textSize * 4 / 3);
  }

  var dynamicCSS = null;
  var parentDynamicCSS = null;

  function initDynamicCSS()
  {
    dynamicCSS = makeCSSManager("dynamicsyntax");
    parentDynamicCSS = makeCSSManager("dynamicsyntax", true);
  }

  var changesetTracker = makeChangesetTracker(scheduler, rep.apool, {
    withCallbacks: function(operationName, f)
    {
      inCallStackIfNecessary(operationName, function()
      {
        fastIncorp(1);
        f(
        {
          setDocumentAttributedText: function(atext)
          {
            setDocAText(atext);
          },
          applyChangesetToDocument: function(changeset, preferInsertionAfterCaret)
          {
            var oldEventType = currentCallStack.editEvent.eventType;
            currentCallStack.startNewEvent("nonundoable");

            performDocumentApplyChangeset(changeset, preferInsertionAfterCaret);

            currentCallStack.startNewEvent(oldEventType);
          }
        });
      });
    }
  });

  var authorInfos = {}; // presence of key determines if author is present in doc

  function getAuthorInfos(){
    return authorInfos;
  };
  editorInfo.ace_getAuthorInfos= getAuthorInfos;

  function setAuthorInfo(author, info)
  {
    if ((typeof author) != "string")
    {
      throw new Error("setAuthorInfo: author (" + author + ") is not a string");
    }
    if (!info)
    {
      delete authorInfos[author];
      if (dynamicCSS)
      {
        dynamicCSS.removeSelectorStyle(getAuthorColorClassSelector(getAuthorClassName(author)));
        parentDynamicCSS.removeSelectorStyle(getAuthorColorClassSelector(getAuthorClassName(author)));
      }
    }
    else
    {
      authorInfos[author] = info;
      if (info.bgcolor)
      {
        if (dynamicCSS)
        {
          var bgcolor = info.bgcolor;
          if ((typeof info.fade) == "number")
          {
            bgcolor = fadeColor(bgcolor, info.fade);
          }
          
          var authorStyle = dynamicCSS.selectorStyle(getAuthorColorClassSelector(
          getAuthorClassName(author)));
          var parentAuthorStyle = parentDynamicCSS.selectorStyle(getAuthorColorClassSelector(
          getAuthorClassName(author)));
          var anchorStyle = dynamicCSS.selectorStyle(getAuthorColorClassSelector(
          getAuthorClassName(author))+' > a')
          
          // author color
          authorStyle.backgroundColor = bgcolor;
          parentAuthorStyle.backgroundColor = bgcolor;
          
          // text contrast
          if(colorutils.luminosity(colorutils.css2triple(bgcolor)) < 0.5)
          {
            authorStyle.color = '#ffffff';
            parentAuthorStyle.color = '#ffffff';
          }else{
            authorStyle.color = null;
            parentAuthorStyle.color = null;
          }
          
          // anchor text contrast
          if(colorutils.luminosity(colorutils.css2triple(bgcolor)) < 0.55)
          {
            anchorStyle.color = colorutils.triple2css(colorutils.complementary(colorutils.css2triple(bgcolor)));
          }else{
            anchorStyle.color = null;
          }
        }
      }
    }
  }

  function getAuthorClassName(author)
  {
    return "author-" + author.replace(/[^a-y0-9]/g, function(c)
    {
      if (c == ".") return "-";
      return 'z' + c.charCodeAt(0) + 'z';
    });
  }

  function className2Author(className)
  {
    if (className.substring(0, 7) == "author-")
    {
      return className.substring(7).replace(/[a-y0-9]+|-|z.+?z/g, function(cc)
      {
        if (cc == '-') return '.';
        else if (cc.charAt(0) == 'z')
        {
          return String.fromCharCode(Number(cc.slice(1, -1)));
        }
        else
        {
          return cc;
        }
      });
    }
    return null;
  }

  function getAuthorColorClassSelector(oneClassName)
  {
    return ".authorColors ." + oneClassName;
  }

  function setUpTrackingCSS()
  {
    if (dynamicCSS)
    {
      var backgroundHeight = lineMetricsDiv.offsetHeight;
      var lineHeight = textLineHeight();
      var extraBodding = 0;
      var extraTodding = 0;
      if (backgroundHeight < lineHeight)
      {
        extraBodding = Math.ceil((lineHeight - backgroundHeight) / 2);
        extraTodding = lineHeight - backgroundHeight - extraBodding;
      }
      var spanStyle = dynamicCSS.selectorStyle("#innerdocbody span");
      spanStyle.paddingTop = extraTodding + "px";
      spanStyle.paddingBottom = extraBodding + "px";
    }
  }

  function boldColorFromColor(lightColorCSS)
  {
    var color = colorutils.css2triple(lightColorCSS);

    // amp up the saturation to full
    color = colorutils.saturate(color);

    // normalize brightness based on luminosity
    color = colorutils.scaleColor(color, 0, 0.5 / colorutils.luminosity(color));

    return colorutils.triple2css(color);
  }

  function fadeColor(colorCSS, fadeFrac)
  {
    var color = colorutils.css2triple(colorCSS);
    color = colorutils.blend(color, [1, 1, 1], fadeFrac);
    return colorutils.triple2css(color);
  }

  editorInfo.ace_getRep = function()
  {
    return rep;
  };

  editorInfo.ace_getAuthor = function()
  {
    return thisAuthor;
  }

  var currentCallStack = null;

  function inCallStack(type, action)
  {
    if (disposed) return;

    if (currentCallStack)
    {
      console.error("Can't enter callstack " + type + ", already in " + currentCallStack.type);
    }

    var profiling = false;

    function profileRest()
    {
      profiling = true;
      console.profile();
    }

    function newEditEvent(eventType)
    {
      return {
        eventType: eventType,
        backset: null
      };
    }

    function submitOldEvent(evt)
    {
      if (rep.selStart && rep.selEnd)
      {
        var selStartChar = rep.lines.offsetOfIndex(rep.selStart[0]) + rep.selStart[1];
        var selEndChar = rep.lines.offsetOfIndex(rep.selEnd[0]) + rep.selEnd[1];
        evt.selStart = selStartChar;
        evt.selEnd = selEndChar;
        evt.selFocusAtStart = rep.selFocusAtStart;
      }
      if (undoModule.enabled)
      {
        var undoWorked = false;
        try
        {
          if (evt.eventType == "setup" || evt.eventType == "importText" || evt.eventType == "setBaseText")
          {
            undoModule.clearHistory();
          }
          else if (evt.eventType == "nonundoable")
          {
            if (evt.changeset)
            {
              undoModule.reportExternalChange(evt.changeset);
            }
          }
          else
          {
            undoModule.reportEvent(evt);
          }
          undoWorked = true;
        }
        finally
        {
          if (!undoWorked)
          {
            undoModule.enabled = false; // for safety
          }
        }
      }
    }

    function startNewEvent(eventType, dontSubmitOld)
    {
      var oldEvent = currentCallStack.editEvent;
      if (!dontSubmitOld)
      {
        submitOldEvent(oldEvent);
      }
      currentCallStack.editEvent = newEditEvent(eventType);
      return oldEvent;
    }

    currentCallStack = {
      type: type,
      docTextChanged: false,
      selectionAffected: false,
      userChangedSelection: false,
      domClean: false,
      profileRest: profileRest,
      isUserChange: false,
      // is this a "user change" type of call-stack
      repChanged: false,
      editEvent: newEditEvent(type),
      startNewEvent: startNewEvent
    };
    var cleanExit = false;
    var result;
    try
    {
      result = action();

      hooks.callAll('aceEditEvent', {
        callstack: currentCallStack,
        editorInfo: editorInfo,
        rep: rep,
        documentAttributeManager: documentAttributeManager
      });

      //console.log("Just did action for: "+type);
      cleanExit = true;
    }
    catch (e)
    {
      caughtErrors.push(
      {
        error: e,
        time: +new Date()
      });
      dmesg(e.toString());
      throw e;
    }
    finally
    {
      var cs = currentCallStack;
      //console.log("Finished action for: "+type);
      if (cleanExit)
      {
        submitOldEvent(cs.editEvent);
        if (cs.domClean && cs.type != "setup")
        {
          // if (cs.isUserChange)
          // {
          //  if (cs.repChanged) parenModule.notifyChange();
          //  else parenModule.notifyTick();
          // }
          if (cs.selectionAffected)
          {
            updateBrowserSelectionFromRep();
          }
          if ((cs.docTextChanged || cs.userChangedSelection) && cs.type != "applyChangesToBase")
          {
            scrollSelectionIntoView();
          }
          if (cs.docTextChanged && cs.type.indexOf("importText") < 0)
          {
            outsideNotifyDirty();
          }
        }
      }
      else
      {
        // non-clean exit
        if (currentCallStack.type == "idleWorkTimer")
        {
          idleWorkTimer.atLeast(1000);
        }
      }
      currentCallStack = null;
      if (profiling) console.profileEnd();
    }
    return result;
  }
  editorInfo.ace_inCallStack = inCallStack;

  function inCallStackIfNecessary(type, action)
  {
    if (!currentCallStack)
    {
      inCallStack(type, action);
    }
    else
    {
      action();
    }
  }
  editorInfo.ace_inCallStackIfNecessary = inCallStackIfNecessary;

  function recolorLineByKey(key)
  {
    if (rep.lines.containsKey(key))
    {
      var offset = rep.lines.offsetOfKey(key);
      var width = rep.lines.atKey(key).width;
      recolorLinesInRange(offset, offset + width);
    }
  }

  function getLineKeyForOffset(charOffset)
  {
    return rep.lines.atOffset(charOffset).key;
  }
    
  
  function dispose()
  {
    disposed = true;
    if (idleWorkTimer) idleWorkTimer.never();
    teardown();
  }

  function checkALines()
  {
    return; // disable for speed


    function error()
    {
      throw new Error("checkALines");
    }
    if (rep.alines.length != rep.lines.length())
    {
      error();
    }
    for (var i = 0; i < rep.alines.length; i++)
    {
      var aline = rep.alines[i];
      var lineText = rep.lines.atIndex(i).text + "\n";
      var lineTextLength = lineText.length;
      var opIter = Changeset.opIterator(aline);
      var alineLength = 0;
      while (opIter.hasNext())
      {
        var o = opIter.next();
        alineLength += o.chars;
        if (opIter.hasNext())
        {
          if (o.lines !== 0) error();
        }
        else
        {
          if (o.lines != 1) error();
        }
      }
      if (alineLength != lineTextLength)
      {
        error();
      }
    }
  }

  function setWraps(newVal)
  {
    doesWrap = newVal;
    var dwClass = "doesWrap";
    setClassPresence(root, "doesWrap", doesWrap);
    scheduler.setTimeout(function()
    {
      inCallStackIfNecessary("setWraps", function()
      {
        fastIncorp(7);
        recreateDOM();
        fixView();
      });
    }, 0);
  }

  function setStyled(newVal)
  {
    var oldVal = isStyled;
    isStyled = !! newVal;

    if (newVal != oldVal)
    {
      if (!newVal)
      {
        // clear styles
        inCallStackIfNecessary("setStyled", function()
        {
          fastIncorp(12);
          var clearStyles = [];
          for (var k in STYLE_ATTRIBS)
          {
            clearStyles.push([k, '']);
          }
          performDocumentApplyAttributesToCharRange(0, rep.alltext.length, clearStyles);
        });
      }
    }
  }

  function setTextFace(face)
  {
    textFace = face;
    root.style.fontFamily = textFace;
    lineMetricsDiv.style.fontFamily = textFace;
    scheduler.setTimeout(function()
    {
      setUpTrackingCSS();
    }, 0);
  }

  function setTextSize(size)
  {
    textSize = size;
    root.style.fontSize = textSize + "px";
    root.style.lineHeight = textLineHeight() + "px";
    sideDiv.style.lineHeight = textLineHeight() + "px";
    lineMetricsDiv.style.fontSize = textSize + "px";
    scheduler.setTimeout(function()
    {
      setUpTrackingCSS();
    }, 0);
  }

  function recreateDOM()
  {
    // precond: normalized
    recolorLinesInRange(0, rep.alltext.length);
  }

  function setEditable(newVal)
  {
    isEditable = newVal;

    // the following may fail, e.g. if iframe is hidden
    if (!isEditable)
    {
      setDesignMode(false);
    }
    else
    {
      setDesignMode(true);
    }
    setClassPresence(root, "static", !isEditable);
  }

  function enforceEditability()
  {
    setEditable(isEditable);
  }

  function importText(text, undoable, dontProcess)
  {
    var lines;
    if (dontProcess)
    {
      if (text.charAt(text.length - 1) != "\n")
      {
        throw new Error("new raw text must end with newline");
      }
      if (/[\r\t\xa0]/.exec(text))
      {
        throw new Error("new raw text must not contain CR, tab, or nbsp");
      }
      lines = text.substring(0, text.length - 1).split('\n');
    }
    else
    {
      lines = _.map(text.split('\n'), textify);
    }
    var newText = "\n";
    if (lines.length > 0)
    {
      newText = lines.join('\n') + '\n';
    }

    inCallStackIfNecessary("importText" + (undoable ? "Undoable" : ""), function()
    {
      setDocText(newText);
    });

    if (dontProcess && rep.alltext != text)
    {
      throw new Error("mismatch error setting raw text in importText");
    }
  }

  function importAText(atext, apoolJsonObj, undoable)
  {
    atext = Changeset.cloneAText(atext);
    if (apoolJsonObj)
    {
      var wireApool = (new AttribPool()).fromJsonable(apoolJsonObj);
      atext.attribs = Changeset.moveOpsToNewPool(atext.attribs, wireApool, rep.apool);
    }
    inCallStackIfNecessary("importText" + (undoable ? "Undoable" : ""), function()
    {
      setDocAText(atext);
    });
  }

  function setDocAText(atext)
  {
    fastIncorp(8);

    var oldLen = rep.lines.totalWidth();
    var numLines = rep.lines.length();
    var upToLastLine = rep.lines.offsetOfIndex(numLines - 1);
    var lastLineLength = rep.lines.atIndex(numLines - 1).text.length;
    var assem = Changeset.smartOpAssembler();
    var o = Changeset.newOp('-');
    o.chars = upToLastLine;
    o.lines = numLines - 1;
    assem.append(o);
    o.chars = lastLineLength;
    o.lines = 0;
    assem.append(o);
    Changeset.appendATextToAssembler(atext, assem);
    var newLen = oldLen + assem.getLengthChange();
    var changeset = Changeset.checkRep(
    Changeset.pack(oldLen, newLen, assem.toString(), atext.text.slice(0, -1)));
    performDocumentApplyChangeset(changeset);

    performSelectionChange([0, rep.lines.atIndex(0).lineMarker], [0, rep.lines.atIndex(0).lineMarker]);

    idleWorkTimer.atMost(100);

    if (rep.alltext != atext.text)
    {
      dmesg(htmlPrettyEscape(rep.alltext));
      dmesg(htmlPrettyEscape(atext.text));
      throw new Error("mismatch error setting raw text in setDocAText");
    }
  }

  function setDocText(text)
  {
    setDocAText(Changeset.makeAText(text));
  }

  function getDocText()
  {
    var alltext = rep.alltext;
    var len = alltext.length;
    if (len > 0) len--; // final extra newline
    return alltext.substring(0, len);
  }

  function exportText()
  {
    if (currentCallStack && !currentCallStack.domClean)
    {
      inCallStackIfNecessary("exportText", function()
      {
        fastIncorp(2);
      });
    }
    return getDocText();
  }

  function editorChangedSize()
  {
    fixView();
  }

  function setOnKeyPress(handler)
  {
    outsideKeyPress = handler;
  }

  function setOnKeyDown(handler)
  {
    outsideKeyDown = handler;
  }

  function setNotifyDirty(handler)
  {
    outsideNotifyDirty = handler;
  }

  function getFormattedCode()
  {
    if (currentCallStack && !currentCallStack.domClean)
    {
      inCallStackIfNecessary("getFormattedCode", incorporateUserChanges);
    }
    var buf = [];
    if (rep.lines.length() > 0)
    {
      // should be the case, even for empty file
      var entry = rep.lines.atIndex(0);
      while (entry)
      {
        var domInfo = entry.domInfo;
        buf.push((domInfo && domInfo.getInnerHTML()) || domline.processSpaces(domline.escapeHTML(entry.text), doesWrap) || '&nbsp;' /*empty line*/ );
        entry = rep.lines.next(entry);
      }
    }
    return '<div class="syntax"><div>' + buf.join('</div>\n<div>') + '</div></div>';
  }

  var CMDS = {
    clearauthorship: function(prompt)
    {
      if ((!(rep.selStart && rep.selEnd)) || isCaret())
      {
        if (prompt)
        {
          prompt();
        }
        else
        {
          performDocumentApplyAttributesToCharRange(0, rep.alltext.length, [
            ['author', '']
          ]);
        }
      }
      else
      {
        setAttributeOnSelection('author', '');
      }
    }
  };

  function execCommand(cmd)
  {
    cmd = cmd.toLowerCase();
    var cmdArgs = Array.prototype.slice.call(arguments, 1);
    if (CMDS[cmd])
    {
      inCallStackIfNecessary(cmd, function()
      {
        fastIncorp(9);
        CMDS[cmd].apply(CMDS, cmdArgs);
      });
    }
  }

  function replaceRange(start, end, text)
  {
    inCallStackIfNecessary('replaceRange', function()
    {
      fastIncorp(9);
      performDocumentReplaceRange(start, end, text);
    });
  }

  editorInfo.ace_focus = focus;
  editorInfo.ace_importText = importText;
  editorInfo.ace_importAText = importAText;
  editorInfo.ace_exportText = exportText;
  editorInfo.ace_editorChangedSize = editorChangedSize;
  editorInfo.ace_setOnKeyPress = setOnKeyPress;
  editorInfo.ace_setOnKeyDown = setOnKeyDown;
  editorInfo.ace_setNotifyDirty = setNotifyDirty;
  editorInfo.ace_dispose = dispose;
  editorInfo.ace_getFormattedCode = getFormattedCode;
  editorInfo.ace_setEditable = setEditable;
  editorInfo.ace_execCommand = execCommand;
  editorInfo.ace_replaceRange = replaceRange;
  editorInfo.ace_getAuthorInfos= getAuthorInfos;
  editorInfo.ace_performDocumentReplaceRange = performDocumentReplaceRange;
  editorInfo.ace_performDocumentReplaceCharRange = performDocumentReplaceCharRange;
  editorInfo.ace_renumberList = renumberList;
  editorInfo.ace_doReturnKey = doReturnKey;
  editorInfo.ace_isBlockElement = isBlockElement;
  editorInfo.ace_getLineListType = getLineListType;
  
  editorInfo.ace_callWithAce = function(fn, callStack, normalize)
  {
    var wrapper = function()
    {
      return fn(editorInfo);
    };
    
    if (normalize !== undefined)
    {
      var wrapper1 = wrapper;
      wrapper = function()
      {
        editorInfo.ace_fastIncorp(9);
        wrapper1();
      };
    }

    if (callStack !== undefined)
    {
      return editorInfo.ace_inCallStack(callStack, wrapper);
    }
    else
    {
      return wrapper();
    }
  };

  // This methed exposes a setter for some ace properties
  // @param key the name of the parameter
  // @param value the value to set to
  editorInfo.ace_setProperty = function(key, value)
  {
    
    // Convinience function returning a setter for a class on an element    
    var setClassPresenceNamed = function(element, cls){
      return function(value){
         setClassPresence(element, cls, !! value)
      }
    };
    
    // These properties are exposed
    var setters = {
      wraps: setWraps,
      showsauthorcolors: setClassPresenceNamed(root, "authorColors"),
      showsuserselections: setClassPresenceNamed(root, "userSelections"),
      showslinenumbers : function(value){
        hasLineNumbers = !! value;
        // disable line numbers on mobile devices
        if (browser.mobile) hasLineNumbers = false;
        setClassPresence(sideDiv, "sidedivhidden", !hasLineNumbers);
        fixView();
      },
      grayedout: setClassPresenceNamed(outerWin.document.body, "grayedout"),
      dmesg: function(){ dmesg = window.dmesg = value; },
      userauthor: function(value){ 
        thisAuthor = String(value);
        documentAttributeManager.author = thisAuthor;
      },
      styled: setStyled,
      textface: setTextFace,
      textsize: setTextSize,
      rtlistrue: setClassPresenceNamed(root, "rtl")
    };
    
    var setter = setters[key.toLowerCase()];
    
    // check if setter is present 
    if(setter !== undefined){
      setter(value)
    }
  };

  editorInfo.ace_setBaseText = function(txt)
  {
    changesetTracker.setBaseText(txt);
  };
  editorInfo.ace_setBaseAttributedText = function(atxt, apoolJsonObj)
  {
    setUpTrackingCSS();
    changesetTracker.setBaseAttributedText(atxt, apoolJsonObj);
  };
  editorInfo.ace_applyChangesToBase = function(c, optAuthor, apoolJsonObj)
  {
    changesetTracker.applyChangesToBase(c, optAuthor, apoolJsonObj);
  };
  editorInfo.ace_prepareUserChangeset = function()
  {
    return changesetTracker.prepareUserChangeset();
  };
  editorInfo.ace_applyPreparedChangesetToBase = function()
  {
    changesetTracker.applyPreparedChangesetToBase();
  };
  editorInfo.ace_setUserChangeNotificationCallback = function(f)
  {
    changesetTracker.setUserChangeNotificationCallback(f);
  };
  editorInfo.ace_setAuthorInfo = function(author, info)
  {
    setAuthorInfo(author, info);
  };
  editorInfo.ace_setAuthorSelectionRange = function(author, start, end)
  {
    changesetTracker.setAuthorSelectionRange(author, start, end);
  };

  editorInfo.ace_getUnhandledErrors = function()
  {
    return caughtErrors.slice();
  };

  editorInfo.ace_getDebugProperty = function(prop)
  {
    if (prop == "debugger")
    {
      // obfuscate "eval" so as not to scare yuicompressor
      window['ev' + 'al']("debugger");
    }
    else if (prop == "rep")
    {
      return rep;
    }
    else if (prop == "window")
    {
      return window;
    }
    else if (prop == "document")
    {
      return document;
    }
    return undefined;
  };

  function now()
  {
    return (new Date()).getTime();
  }

  function newTimeLimit(ms)
  {
    //console.debug("new time limit");
    var startTime = now();
    var lastElapsed = 0;
    var exceededAlready = false;
    var printedTrace = false;
    var isTimeUp = function()
      {
        if (exceededAlready)
        {
          if ((!printedTrace))
          { // && now() - startTime - ms > 300) {
            //console.trace();
            printedTrace = true;
          }
          return true;
        }
        var elapsed = now() - startTime;
        if (elapsed > ms)
        {
          exceededAlready = true;
          //console.debug("time limit hit, before was %d/%d", lastElapsed, ms);
          //console.trace();
          return true;
        }
        else
        {
          lastElapsed = elapsed;
          return false;
        }
      };
        
    isTimeUp.elapsed = function()
    {
      return now() - startTime;
    };
    return isTimeUp;
  }


  function makeIdleAction(func)
  {
    var scheduledTimeout = null;
    var scheduledTime = 0;

    function unschedule()
    {
      if (scheduledTimeout)
      {
        scheduler.clearTimeout(scheduledTimeout);
        scheduledTimeout = null;
      }
    }

    function reschedule(time)
    {
      unschedule();
      scheduledTime = time;
      var delay = time - now();
      if (delay < 0) delay = 0;
      scheduledTimeout = scheduler.setTimeout(callback, delay);
    }

    function callback()
    {
      scheduledTimeout = null;
      // func may reschedule the action
      func();
    }
    return {
      atMost: function(ms)
      {
        var latestTime = now() + ms;
        if ((!scheduledTimeout) || scheduledTime > latestTime)
        {
          reschedule(latestTime);
        }
      },
      // atLeast(ms) will schedule the action if not scheduled yet.
      // In other words, "infinity" is replaced by ms, even though
      // it is technically larger.
      atLeast: function(ms)
      {
        var earliestTime = now() + ms;
        if ((!scheduledTimeout) || scheduledTime < earliestTime)
        {
          reschedule(earliestTime);
        }
      },
      never: function()
      {
        unschedule();
      }
    };
  }

  function fastIncorp(n)
  {
    // normalize but don't do any lexing or anything
    incorporateUserChanges(newTimeLimit(0));
  }
  editorInfo.ace_fastIncorp = fastIncorp;

  function incorpIfQuick()
  {
    var me = incorpIfQuick;
    var failures = (me.failures || 0);
    if (failures < 5)
    {
      var isTimeUp = newTimeLimit(40);
      var madeChanges = incorporateUserChanges(isTimeUp);
      if (isTimeUp())
      {
        me.failures = failures + 1;
      }
      return true;
    }
    else
    {
      var skipCount = (me.skipCount || 0);
      skipCount++;
      if (skipCount == 20)
      {
        skipCount = 0;
        me.failures = 0;
      }
      me.skipCount = skipCount;
    }
    return false;
  }

  var idleWorkTimer = makeIdleAction(function()
  {

    //if (! top.BEFORE) top.BEFORE = [];
    //top.BEFORE.push(magicdom.root.dom.innerHTML);
    //if (! isEditable) return; // and don't reschedule
    if (inInternationalComposition)
    {
      // don't do idle input incorporation during international input composition
      idleWorkTimer.atLeast(500);
      return;
    }

    inCallStackIfNecessary("idleWorkTimer", function()
    {

      var isTimeUp = newTimeLimit(250);

      //console.time("idlework");
      var finishedImportantWork = false;
      var finishedWork = false;

      try
      {

        // isTimeUp() is a soft constraint for incorporateUserChanges,
        // which always renormalizes the DOM, no matter how long it takes,
        // but doesn't necessarily lex and highlight it
        incorporateUserChanges(isTimeUp);

        if (isTimeUp()) return;

        updateLineNumbers(); // update line numbers if any time left
        if (isTimeUp()) return;

        var visibleRange = getVisibleCharRange();
        var docRange = [0, rep.lines.totalWidth()];
        //console.log("%o %o", docRange, visibleRange);
        finishedImportantWork = true;
        finishedWork = true;
      }
      finally
      {
        //console.timeEnd("idlework");
        if (finishedWork)
        {
          idleWorkTimer.atMost(1000);
        }
        else if (finishedImportantWork)
        {
          // if we've finished highlighting the view area,
          // more highlighting could be counter-productive,
          // e.g. if the user just opened a triple-quote and will soon close it.
          idleWorkTimer.atMost(500);
        }
        else
        {
          var timeToWait = Math.round(isTimeUp.elapsed() / 2);
          if (timeToWait < 100) timeToWait = 100;
          idleWorkTimer.atMost(timeToWait);
        }
      }
    });

    //if (! top.AFTER) top.AFTER = [];
    //top.AFTER.push(magicdom.root.dom.innerHTML);
  });

  var _nextId = 1;

  function uniqueId(n)
  {
    // not actually guaranteed to be unique, e.g. if user copy-pastes
    // nodes with ids
    var nid = n.id;
    if (nid) return nid;
    return (n.id = "magicdomid" + (_nextId++));
  }


  function recolorLinesInRange(startChar, endChar, isTimeUp, optModFunc)
  {
    if (endChar <= startChar) return;
    if (startChar < 0 || startChar >= rep.lines.totalWidth()) return;
    var lineEntry = rep.lines.atOffset(startChar); // rounds down to line boundary
    var lineStart = rep.lines.offsetOfEntry(lineEntry);
    var lineIndex = rep.lines.indexOfEntry(lineEntry);
    var selectionNeedsResetting = false;
    var firstLine = null;
    var lastLine = null;
    isTimeUp = (isTimeUp || noop);

    // tokenFunc function; accesses current value of lineEntry and curDocChar,
    // also mutates curDocChar
    var curDocChar;
    var tokenFunc = function(tokenText, tokenClass)
      {
        lineEntry.domInfo.appendSpan(tokenText, tokenClass);
        };
    if (optModFunc)
    {
      var f = tokenFunc;
      tokenFunc = function(tokenText, tokenClass)
      {
        optModFunc(tokenText, tokenClass, f, curDocChar);
        curDocChar += tokenText.length;
      };
    }

    while (lineEntry && lineStart < endChar && !isTimeUp())
    {
      //var timer = newTimeLimit(200);
      var lineEnd = lineStart + lineEntry.width;

      curDocChar = lineStart;
      lineEntry.domInfo.clearSpans();
      getSpansForLine(lineEntry, tokenFunc, lineStart);
      lineEntry.domInfo.finishUpdate();

      markNodeClean(lineEntry.lineNode);

      if (rep.selStart && rep.selStart[0] == lineIndex || rep.selEnd && rep.selEnd[0] == lineIndex)
      {
        selectionNeedsResetting = true;
      }

      //if (timer()) console.dirxml(lineEntry.lineNode.dom);
      if (firstLine === null) firstLine = lineIndex;
      lastLine = lineIndex;
      lineStart = lineEnd;
      lineEntry = rep.lines.next(lineEntry);
      lineIndex++;
    }
    if (selectionNeedsResetting)
    {
      currentCallStack.selectionAffected = true;
    }
    //console.debug("Recolored line range %d-%d", firstLine, lastLine);
  }

  // like getSpansForRange, but for a line, and the func takes (text,class)
  // instead of (width,class); excludes the trailing '\n' from
  // consideration by func


  function getSpansForLine(lineEntry, textAndClassFunc, lineEntryOffsetHint)
  {
    var lineEntryOffset = lineEntryOffsetHint;
    if ((typeof lineEntryOffset) != "number")
    {
      lineEntryOffset = rep.lines.offsetOfEntry(lineEntry);
    }
    var text = lineEntry.text;
    var width = lineEntry.width; // text.length+1
    if (text.length === 0)
    {
      // allow getLineStyleFilter to set line-div styles
      var func = linestylefilter.getLineStyleFilter(
      0, '', textAndClassFunc, rep.apool);
      func('', '');
    }
    else
    {
      var offsetIntoLine = 0;
      var filteredFunc = linestylefilter.getFilterStack(text, textAndClassFunc, browser);
      var lineNum = rep.lines.indexOfEntry(lineEntry);
      var aline = rep.alines[lineNum];
      filteredFunc = linestylefilter.getLineStyleFilter(
      text.length, aline, filteredFunc, rep.apool);
      filteredFunc(text, '');
    }
  }

  var observedChanges;

  function clearObservedChanges()
  {
    observedChanges = {
      cleanNodesNearChanges: {}
    };
  }
  clearObservedChanges();

  function getCleanNodeByKey(key)
  {
    var p = PROFILER("getCleanNodeByKey", false);
    p.extra = 0;
    var n = doc.getElementById(key);
    // copying and pasting can lead to duplicate ids
    while (n && isNodeDirty(n))
    {
      p.extra++;
      n.id = "";
      n = doc.getElementById(key);
    }
    p.literal(p.extra, "extra");
    p.end();
    return n;
  }

  function observeChangesAroundNode(node)
  {
    // Around this top-level DOM node, look for changes to the document
    // (from how it looks in our representation) and record them in a way
    // that can be used to "normalize" the document (apply the changes to our
    // representation, and put the DOM in a canonical form).
    //top.console.log("observeChangesAroundNode(%o)", node);
    var cleanNode;
    var hasAdjacentDirtyness;
    if (!isNodeDirty(node))
    {
      cleanNode = node;
      var prevSib = cleanNode.previousSibling;
      var nextSib = cleanNode.nextSibling;
      hasAdjacentDirtyness = ((prevSib && isNodeDirty(prevSib)) || (nextSib && isNodeDirty(nextSib)));
    }
    else
    {
      // node is dirty, look for clean node above
      var upNode = node.previousSibling;
      while (upNode && isNodeDirty(upNode))
      {
        upNode = upNode.previousSibling;
      }
      if (upNode)
      {
        cleanNode = upNode;
      }
      else
      {
        var downNode = node.nextSibling;
        while (downNode && isNodeDirty(downNode))
        {
          downNode = downNode.nextSibling;
        }
        if (downNode)
        {
          cleanNode = downNode;
        }
      }
      if (!cleanNode)
      {
        // Couldn't find any adjacent clean nodes!
        // Since top and bottom of doc is dirty, the dirty area will be detected.
        return;
      }
      hasAdjacentDirtyness = true;
    }

    if (hasAdjacentDirtyness)
    {
      // previous or next line is dirty
      observedChanges.cleanNodesNearChanges['$' + uniqueId(cleanNode)] = true;
    }
    else
    {
      // next and prev lines are clean (if they exist)
      var lineKey = uniqueId(cleanNode);
      var prevSib = cleanNode.previousSibling;
      var nextSib = cleanNode.nextSibling;
      var actualPrevKey = ((prevSib && uniqueId(prevSib)) || null);
      var actualNextKey = ((nextSib && uniqueId(nextSib)) || null);
      var repPrevEntry = rep.lines.prev(rep.lines.atKey(lineKey));
      var repNextEntry = rep.lines.next(rep.lines.atKey(lineKey));
      var repPrevKey = ((repPrevEntry && repPrevEntry.key) || null);
      var repNextKey = ((repNextEntry && repNextEntry.key) || null);
      if (actualPrevKey != repPrevKey || actualNextKey != repNextKey)
      {
        observedChanges.cleanNodesNearChanges['$' + uniqueId(cleanNode)] = true;
      }
    }
  }

  function observeChangesAroundSelection()
  {
    if (currentCallStack.observedSelection) return;
    currentCallStack.observedSelection = true;

    var p = PROFILER("getSelection", false);
    var selection = getSelection();
    p.end();
    
    function topLevel(n)
    {
      if ((!n) || n == root) return null;
      while (n.parentNode != root)
      {
        n = n.parentNode;
      }
      return n;
    }
    
    if (selection)
    {
      var node1 = topLevel(selection.startPoint.node);
      var node2 = topLevel(selection.endPoint.node);
      if (node1) observeChangesAroundNode(node1);
      if (node2 && node1 != node2)
      {
        observeChangesAroundNode(node2);
      }
    }
  }

  function observeSuspiciousNodes()
  {
    // inspired by Firefox bug #473255, where pasting formatted text
    // causes the cursor to jump away, making the new HTML never found.
    if (root.getElementsByTagName)
    {
      var nds = root.getElementsByTagName("style");
      for (var i = 0; i < nds.length; i++)
      {
        var n = nds[i];
        while (n.parentNode && n.parentNode != root)
        {
          n = n.parentNode;
        }
        if (n.parentNode == root)
        {
          observeChangesAroundNode(n);
        }
      }
    }
  }

  function incorporateUserChanges(isTimeUp)
  {

    if (currentCallStack.domClean) return false;

    currentCallStack.isUserChange = true;

    isTimeUp = (isTimeUp ||
    function()
    {
      return false;
    });

    if (DEBUG && window.DONT_INCORP || window.DEBUG_DONT_INCORP) return false;

    var p = PROFILER("incorp", false);

    //if (doc.body.innerHTML.indexOf("AppJet") >= 0)
    //dmesg(htmlPrettyEscape(doc.body.innerHTML));
    //if (top.RECORD) top.RECORD.push(doc.body.innerHTML);
    // returns true if dom changes were made
    if (!root.firstChild)
    {
      root.innerHTML = "<div><!-- --></div>";
    }

    p.mark("obs");
    observeChangesAroundSelection();
    observeSuspiciousNodes();
    p.mark("dirty");
    var dirtyRanges = getDirtyRanges();
    //console.log("dirtyRanges: "+toSource(dirtyRanges));
    var dirtyRangesCheckOut = true;
    var j = 0;
    var a, b;
    while (j < dirtyRanges.length)
    {
      a = dirtyRanges[j][0];
      b = dirtyRanges[j][1];
      if (!((a === 0 || getCleanNodeByKey(rep.lines.atIndex(a - 1).key)) && (b == rep.lines.length() || getCleanNodeByKey(rep.lines.atIndex(b).key))))
      {
        dirtyRangesCheckOut = false;
        break;
      }
      j++;
    }
    if (!dirtyRangesCheckOut)
    {
      var numBodyNodes = root.childNodes.length;
      for (var k = 0; k < numBodyNodes; k++)
      {
        var bodyNode = root.childNodes.item(k);
        if ((bodyNode.tagName) && ((!bodyNode.id) || (!rep.lines.containsKey(bodyNode.id))))
        {
          observeChangesAroundNode(bodyNode);
        }
      }
      dirtyRanges = getDirtyRanges();
    }

    clearObservedChanges();

    p.mark("getsel");
    var selection = getSelection();

    //console.log(magicdom.root.dom.innerHTML);
    //console.log("got selection: %o", selection);
    var selStart, selEnd; // each one, if truthy, has [line,char] needed to set selection
    var i = 0;
    var splicesToDo = [];
    var netNumLinesChangeSoFar = 0;
    var toDeleteAtEnd = [];
    p.mark("ranges");
    p.literal(dirtyRanges.length, "numdirt");
    var domInsertsNeeded = []; // each entry is [nodeToInsertAfter, [info1, info2, ...]]
    while (i < dirtyRanges.length)
    {
      var range = dirtyRanges[i];
      a = range[0];
      b = range[1];
      var firstDirtyNode = (((a === 0) && root.firstChild) || getCleanNodeByKey(rep.lines.atIndex(a - 1).key).nextSibling);
      firstDirtyNode = (firstDirtyNode && isNodeDirty(firstDirtyNode) && firstDirtyNode);
      var lastDirtyNode = (((b == rep.lines.length()) && root.lastChild) || getCleanNodeByKey(rep.lines.atIndex(b).key).previousSibling);
      lastDirtyNode = (lastDirtyNode && isNodeDirty(lastDirtyNode) && lastDirtyNode);
      if (firstDirtyNode && lastDirtyNode)
      {
        var cc = makeContentCollector(isStyled, browser, rep.apool, null, className2Author);
        cc.notifySelection(selection);
        var dirtyNodes = [];
        for (var n = firstDirtyNode; n && !(n.previousSibling && n.previousSibling == lastDirtyNode);
        n = n.nextSibling)
        {
          if (browser.msie)
          {
            // try to undo IE's pesky and overzealous linkification
            try
            {
              n.createTextRange().execCommand("unlink", false, null);
            }
            catch (e)
            {}
          }
          cc.collectContent(n);
          dirtyNodes.push(n);
        }
        cc.notifyNextNode(lastDirtyNode.nextSibling);
        var lines = cc.getLines();
        if ((lines.length <= 1 || lines[lines.length - 1] !== "") && lastDirtyNode.nextSibling)
        {
          // dirty region doesn't currently end a line, even taking the following node
          // (or lack of node) into account, so include the following clean node.
          // It could be SPAN or a DIV; basically this is any case where the contentCollector
          // decides it isn't done.
          // Note that this clean node might need to be there for the next dirty range.
          //console.log("inclusive of "+lastDirtyNode.next().dom.tagName);
          b++;
          var cleanLine = lastDirtyNode.nextSibling;
          cc.collectContent(cleanLine);
          toDeleteAtEnd.push(cleanLine);
          cc.notifyNextNode(cleanLine.nextSibling);
        }

        var ccData = cc.finish();
        var ss = ccData.selStart;
        var se = ccData.selEnd;
        lines = ccData.lines;
        var lineAttribs = ccData.lineAttribs;
        var linesWrapped = ccData.linesWrapped;
        var scrollToTheLeftNeeded = false;

        if (linesWrapped > 0)
        {
          if(!browser.ie){
            // chrome decides in it's infinite wisdom that its okay to put the browsers visisble window in the middle of the span
            // an outcome of this is that the first chars of the string are no longer visible to the user..  Yay chrome..
            // Move the browsers visible area to the left hand side of the span
            // Firefox isn't quite so bad, but it's still pretty quirky.
            var scrollToTheLeftNeeded = true;
          }
          // console.log("Editor warning: " + linesWrapped + " long line" + (linesWrapped == 1 ? " was" : "s were") + " hard-wrapped into " + ccData.numLinesAfter + " lines.");
        }

        if (ss[0] >= 0) selStart = [ss[0] + a + netNumLinesChangeSoFar, ss[1]];
        if (se[0] >= 0) selEnd = [se[0] + a + netNumLinesChangeSoFar, se[1]];

        var entries = [];
        var nodeToAddAfter = lastDirtyNode;
        var lineNodeInfos = new Array(lines.length);
        for (var k = 0; k < lines.length; k++)
        {
          var lineString = lines[k];
          var newEntry = createDomLineEntry(lineString);
          entries.push(newEntry);
          lineNodeInfos[k] = newEntry.domInfo;
        }
        //var fragment = magicdom.wrapDom(document.createDocumentFragment());
        domInsertsNeeded.push([nodeToAddAfter, lineNodeInfos]);
        _.each(dirtyNodes,function(n){
          toDeleteAtEnd.push(n);
        });
        var spliceHints = {};
        if (selStart) spliceHints.selStart = selStart;
        if (selEnd) spliceHints.selEnd = selEnd;
        splicesToDo.push([a + netNumLinesChangeSoFar, b - a, entries, lineAttribs, spliceHints]);
        netNumLinesChangeSoFar += (lines.length - (b - a));
      }
      else if (b > a)
      {
        splicesToDo.push([a + netNumLinesChangeSoFar, b - a, [],
          []
        ]);
      }
      i++;
    }

    var domChanges = (splicesToDo.length > 0);

    // update the representation
    p.mark("splice");
    _.each(splicesToDo, function(splice)
    {
      doIncorpLineSplice(splice[0], splice[1], splice[2], splice[3], splice[4]);
    });

    //p.mark("relex");
    //rep.lexer.lexCharRange(getVisibleCharRange(), function() { return false; });
    //var isTimeUp = newTimeLimit(100);
    // do DOM inserts
    p.mark("insert");
    _.each(domInsertsNeeded,function(ins)
    {
      insertDomLines(ins[0], ins[1], isTimeUp);
    });

    p.mark("del");
    // delete old dom nodes
    _.each(toDeleteAtEnd,function(n)
    {
      //var id = n.uniqueId();
      // parent of n may not be "root" in IE due to non-tree-shaped DOM (wtf)
      n.parentNode.removeChild(n);

      //dmesg(htmlPrettyEscape(htmlForRemovedChild(n)));
      //console.log("removed: "+id);
    });

    if(scrollToTheLeftNeeded){ // needed to stop chrome from breaking the ui when long strings without spaces are pasted
      $("#innerdocbody").scrollLeft(0);
    }

    p.mark("findsel");
    // if the nodes that define the selection weren't encountered during
    // content collection, figure out where those nodes are now.
    if (selection && !selStart)
    {
      //if (domChanges) dmesg("selection not collected");
      var selStartFromHook = hooks.callAll('aceStartLineAndCharForPoint', {
        callstack: currentCallStack,
        editorInfo: editorInfo,
        rep: rep,
        root:root,
        point:selection.startPoint,
        documentAttributeManager: documentAttributeManager
      });	
      selStart = (selStartFromHook==null||selStartFromHook.length==0)?getLineAndCharForPoint(selection.startPoint):selStartFromHook;
    }
    if (selection && !selEnd)
    {
      var selEndFromHook = hooks.callAll('aceEndLineAndCharForPoint', {
        callstack: currentCallStack,
        editorInfo: editorInfo,
        rep: rep,
        root:root,
        point:selection.endPoint,
        documentAttributeManager: documentAttributeManager
      });
      selEnd = (selEndFromHook==null||selEndFromHook.length==0)?getLineAndCharForPoint(selection.endPoint):selEndFromHook;		                      
    }

    // selection from content collection can, in various ways, extend past final
    // BR in firefox DOM, so cap the line
    var numLines = rep.lines.length();
    if (selStart && selStart[0] >= numLines)
    {
      selStart[0] = numLines - 1;
      selStart[1] = rep.lines.atIndex(selStart[0]).text.length;
    }
    if (selEnd && selEnd[0] >= numLines)
    {
      selEnd[0] = numLines - 1;
      selEnd[1] = rep.lines.atIndex(selEnd[0]).text.length;
    }

    p.mark("repsel");
    // update rep if we have a new selection
    // NOTE: IE loses the selection when you click stuff in e.g. the
    // editbar, so removing the selection when it's lost is not a good
    // idea. 
    if (selection) repSelectionChange(selStart, selEnd, selection && selection.focusAtStart);
    // update browser selection
    p.mark("browsel");
    if (selection && (domChanges || isCaret()))
    {
      // if no DOM changes (not this case), want to treat range selection delicately,
      // e.g. in IE not lose which end of the selection is the focus/anchor;
      // on the other hand, we may have just noticed a press of PageUp/PageDown
      currentCallStack.selectionAffected = true;
    }

    currentCallStack.domClean = true;

    p.mark("fixview");

    fixView();

    p.end("END");

    return domChanges;
  }

  function htmlForRemovedChild(n)
  {
    var div = doc.createElement("DIV");
    div.appendChild(n);
    return div.innerHTML;
  }

  var STYLE_ATTRIBS = {
    bold: true,
    italic: true,
    underline: true,
    strikethrough: true,
    list: true
  };
  var OTHER_INCORPED_ATTRIBS = {
    insertorder: true,
    author: true
  };

  function isStyleAttribute(aname)
  {
    return !!STYLE_ATTRIBS[aname];
  }

  function isIncorpedAttribute(aname)
  {
    return ( !! STYLE_ATTRIBS[aname]) || ( !! OTHER_INCORPED_ATTRIBS[aname]);
  }

  function insertDomLines(nodeToAddAfter, infoStructs, isTimeUp)
  {
    isTimeUp = (isTimeUp ||
    function()
    {
      return false;
    });

    var lastEntry;
    var lineStartOffset;
    if (infoStructs.length < 1) return;
    var startEntry = rep.lines.atKey(uniqueId(infoStructs[0].node));
    var endEntry = rep.lines.atKey(uniqueId(infoStructs[infoStructs.length - 1].node));
    var charStart = rep.lines.offsetOfEntry(startEntry);
    var charEnd = rep.lines.offsetOfEntry(endEntry) + endEntry.width;

    //rep.lexer.lexCharRange([charStart, charEnd], isTimeUp);
    _.each(infoStructs, function(info)
    {
      var p2 = PROFILER("insertLine", false);
      var node = info.node;
      var key = uniqueId(node);
      var entry;
      p2.mark("findEntry");
      if (lastEntry)
      {
        // optimization to avoid recalculation
        var next = rep.lines.next(lastEntry);
        if (next && next.key == key)
        {
          entry = next;
          lineStartOffset += lastEntry.width;
        }
      }
      if (!entry)
      {
        p2.literal(1, "nonopt");
        entry = rep.lines.atKey(key);
        lineStartOffset = rep.lines.offsetOfKey(key);
      }
      else p2.literal(0, "nonopt");
      lastEntry = entry;
      p2.mark("spans");
      getSpansForLine(entry, function(tokenText, tokenClass)
      {
        info.appendSpan(tokenText, tokenClass);
      }, lineStartOffset, isTimeUp());
      //else if (entry.text.length > 0) {
      //info.appendSpan(entry.text, 'dirty');
      //}
      p2.mark("addLine");
      info.prepareForAdd();
      entry.lineMarker = info.lineMarker;
      if (!nodeToAddAfter)
      {
        root.insertBefore(node, root.firstChild);
      }
      else
      {
        root.insertBefore(node, nodeToAddAfter.nextSibling);
      }
      nodeToAddAfter = node;
      info.notifyAdded();
      p2.mark("markClean");
      markNodeClean(node);
      p2.end();
    });
  }

  function isCaret()
  {
    return (rep.selStart && rep.selEnd && rep.selStart[0] == rep.selEnd[0] && rep.selStart[1] == rep.selEnd[1]);
  }
  editorInfo.ace_isCaret = isCaret;

  // prereq: isCaret()


  function caretLine()
  {
    return rep.selStart[0];
  }
  editorInfo.ace_caretLine = caretLine;
  
  function caretColumn()
  {
    return rep.selStart[1];
  }
  editorInfo.ace_caretColumn = caretColumn;
  
  function caretDocChar()
  {
    return rep.lines.offsetOfIndex(caretLine()) + caretColumn();
  }
  editorInfo.ace_caretDocChar = caretDocChar;
  
  function handleReturnIndentation()
  {
    // on return, indent to level of previous line
    if (isCaret() && caretColumn() === 0 && caretLine() > 0)
    {
      var lineNum = caretLine();
      var thisLine = rep.lines.atIndex(lineNum);
      var prevLine = rep.lines.prev(thisLine);
      var prevLineText = prevLine.text;
      var theIndent = /^ *(?:)/.exec(prevLineText)[0];
      if (/[\[\(\:\{]\s*$/.exec(prevLineText)) theIndent += THE_TAB;
      var cs = Changeset.builder(rep.lines.totalWidth()).keep(
      rep.lines.offsetOfIndex(lineNum), lineNum).insert(
      theIndent, [
        ['author', thisAuthor]
      ], rep.apool).toString();
      performDocumentApplyChangeset(cs);
      performSelectionChange([lineNum, theIndent.length], [lineNum, theIndent.length]);
    }
  }

  function getPointForLineAndChar(lineAndChar)
  {
    var line = lineAndChar[0];
    var charsLeft = lineAndChar[1];
    //console.log("line: %d, key: %s, node: %o", line, rep.lines.atIndex(line).key,
    //getCleanNodeByKey(rep.lines.atIndex(line).key));
    var lineEntry = rep.lines.atIndex(line);
    charsLeft -= lineEntry.lineMarker;
    if (charsLeft < 0)
    {
      charsLeft = 0;
    }
    var lineNode = lineEntry.lineNode;
    var n = lineNode;
    var after = false;
    if (charsLeft === 0)
    {
      var index = 0;
      if (browser.msie && line == (rep.lines.length() - 1) && lineNode.childNodes.length === 0)
      {
        // best to stay at end of last empty div in IE
        index = 1;
      }
      return {
        node: lineNode,
        index: index,
        maxIndex: 1
      };
    }
    while (!(n == lineNode && after))
    {
      if (after)
      {
        if (n.nextSibling)
        {
          n = n.nextSibling;
          after = false;
        }
        else n = n.parentNode;
      }
      else
      {
        if (isNodeText(n))
        {
          var len = n.nodeValue.length;
          if (charsLeft <= len)
          {
            return {
              node: n,
              index: charsLeft,
              maxIndex: len
            };
          }
          charsLeft -= len;
          after = true;
        }
        else
        {
          if (n.firstChild) n = n.firstChild;
          else after = true;
        }
      }
    }
    return {
      node: lineNode,
      index: 1,
      maxIndex: 1
    };
  }

  function nodeText(n)
  {
    return n.innerText || n.textContent || n.nodeValue || '';
  }

  function getLineAndCharForPoint(point)
  {
    // Turn DOM node selection into [line,char] selection.
    // This method has to work when the DOM is not pristine,
    // assuming the point is not in a dirty node.
    if (point.node == root)
    {
      if (point.index === 0)
      {
        return [0, 0];
      }
      else
      {
        var N = rep.lines.length();
        var ln = rep.lines.atIndex(N - 1);
        return [N - 1, ln.text.length];
      }
    }
    else
    {
      var n = point.node;
      var col = 0;
      // if this part fails, it probably means the selection node
      // was dirty, and we didn't see it when collecting dirty nodes.
      if (isNodeText(n))
      {
        col = point.index;
      }
      else if (point.index > 0)
      {
        col = nodeText(n).length;
      }
      var parNode, prevSib;
      while ((parNode = n.parentNode) != root)
      {
        if ((prevSib = n.previousSibling))
        {
          n = prevSib;
          col += nodeText(n).length;
        }
        else
        {
          n = parNode;
        }
      }
      if (n.id === "") console.debug("BAD");
      if (n.firstChild && isBlockElement(n.firstChild))
      {
        col += 1; // lineMarker
      }
      var lineEntry = rep.lines.atKey(n.id);
      var lineNum = rep.lines.indexOfEntry(lineEntry);
      return [lineNum, col];
    }
  }
  editorInfo.ace_getLineAndCharForPoint = getLineAndCharForPoint;

  function createDomLineEntry(lineString)
  {
    var info = doCreateDomLine(lineString.length > 0);
    var newNode = info.node;
    return {
      key: uniqueId(newNode),
      text: lineString,
      lineNode: newNode,
      domInfo: info,
      lineMarker: 0
    };
  }

  function canApplyChangesetToDocument(changes)
  {
    return Changeset.oldLen(changes) == rep.alltext.length;
  }

  function performDocumentApplyChangeset(changes, insertsAfterSelection)
  {
    doRepApplyChangeset(changes, insertsAfterSelection);

    var requiredSelectionSetting = null;
    if (rep.selStart && rep.selEnd)
    {
      var selStartChar = rep.lines.offsetOfIndex(rep.selStart[0]) + rep.selStart[1];
      var selEndChar = rep.lines.offsetOfIndex(rep.selEnd[0]) + rep.selEnd[1];
      var result = Changeset.characterRangeFollow(changes, selStartChar, selEndChar, insertsAfterSelection);
      requiredSelectionSetting = [result[0], result[1], rep.selFocusAtStart];
    }

    var linesMutatee = {
      splice: function(start, numRemoved, newLinesVA)
      {
        var args = Array.prototype.slice.call(arguments, 2);
        domAndRepSplice(start, numRemoved, _.map(args, function(s){ return s.slice(0, -1); }), null);
      },
      get: function(i)
      {
        return rep.lines.atIndex(i).text + '\n';
      },
      length: function()
      {
        return rep.lines.length();
      },
      slice_notused: function(start, end)
      {
        return _.map(rep.lines.slice(start, end), function(e)
        {
          return e.text + '\n';
        });
      }
    };

    Changeset.mutateTextLines(changes, linesMutatee);

    checkALines();

    if (requiredSelectionSetting)
    {
      performSelectionChange(lineAndColumnFromChar(requiredSelectionSetting[0]), lineAndColumnFromChar(requiredSelectionSetting[1]), requiredSelectionSetting[2]);
    }

    function domAndRepSplice(startLine, deleteCount, newLineStrings, isTimeUp)
    {
      // dgreensp 3/2009: the spliced lines may be in the middle of a dirty region,
      // so if no explicit time limit, don't spend a lot of time highlighting
      isTimeUp = (isTimeUp || newTimeLimit(50));

      var keysToDelete = [];
      if (deleteCount > 0)
      {
        var entryToDelete = rep.lines.atIndex(startLine);
        for (var i = 0; i < deleteCount; i++)
        {
          keysToDelete.push(entryToDelete.key);
          entryToDelete = rep.lines.next(entryToDelete);
        }
      }

      var lineEntries = _.map(newLineStrings, createDomLineEntry);

      doRepLineSplice(startLine, deleteCount, lineEntries);

      var nodeToAddAfter;
      if (startLine > 0)
      {
        nodeToAddAfter = getCleanNodeByKey(rep.lines.atIndex(startLine - 1).key);
      }
      else nodeToAddAfter = null;

      insertDomLines(nodeToAddAfter, _.map(lineEntries, function(entry)
      {
        return entry.domInfo;
      }), isTimeUp);

      _.each(keysToDelete, function(k)
      {
        var n = doc.getElementById(k);
        n.parentNode.removeChild(n);
      });

      if ((rep.selStart && rep.selStart[0] >= startLine && rep.selStart[0] <= startLine + deleteCount) || (rep.selEnd && rep.selEnd[0] >= startLine && rep.selEnd[0] <= startLine + deleteCount))
      {
        currentCallStack.selectionAffected = true;
      }
    }
  }

  function checkChangesetLineInformationAgainstRep(changes)
  {
    return true; // disable for speed
    var opIter = Changeset.opIterator(Changeset.unpack(changes).ops);
    var curOffset = 0;
    var curLine = 0;
    var curCol = 0;
    while (opIter.hasNext())
    {
      var o = opIter.next();
      if (o.opcode == '-' || o.opcode == '=')
      {
        curOffset += o.chars;
        if (o.lines)
        {
          curLine += o.lines;
          curCol = 0;
        }
        else
        {
          curCol += o.chars;
        }
      }
      var calcLine = rep.lines.indexOfOffset(curOffset);
      var calcLineStart = rep.lines.offsetOfIndex(calcLine);
      var calcCol = curOffset - calcLineStart;
      if (calcCol != curCol || calcLine != curLine)
      {
        return false;
      }
    }
    return true;
  }

  function doRepApplyChangeset(changes, insertsAfterSelection)
  {
    Changeset.checkRep(changes);

    if (Changeset.oldLen(changes) != rep.alltext.length) throw new Error("doRepApplyChangeset length mismatch: " + Changeset.oldLen(changes) + "/" + rep.alltext.length);

    if (!checkChangesetLineInformationAgainstRep(changes))
    {
      throw new Error("doRepApplyChangeset line break mismatch");
    }

    (function doRecordUndoInformation(changes)
    {
      var editEvent = currentCallStack.editEvent;
      if (editEvent.eventType == "nonundoable")
      {
        if (!editEvent.changeset)
        {
          editEvent.changeset = changes;
        }
        else
        {
          editEvent.changeset = Changeset.compose(editEvent.changeset, changes, rep.apool);
        }
      }
      else
      {
        var inverseChangeset = Changeset.inverse(changes, {
          get: function(i)
          {
            return rep.lines.atIndex(i).text + '\n';
          },
          length: function()
          {
            return rep.lines.length();
          }
        }, rep.alines, rep.apool);

        if (!editEvent.backset)
        {
          editEvent.backset = inverseChangeset;
        }
        else
        {
          editEvent.backset = Changeset.compose(inverseChangeset, editEvent.backset, rep.apool);
        }
      }
    })(changes);

    //rep.alltext = Changeset.applyToText(changes, rep.alltext);
    Changeset.mutateAttributionLines(changes, rep.alines, rep.apool);

    if (changesetTracker.isTracking())
    {
      changesetTracker.composeUserChangeset(changes);
    }

  }

  /*
    Converts the position of a char (index in String) into a [row, col] tuple
  */
  function lineAndColumnFromChar(x)
  {
    var lineEntry = rep.lines.atOffset(x);
    var lineStart = rep.lines.offsetOfEntry(lineEntry);
    var lineNum = rep.lines.indexOfEntry(lineEntry);
    return [lineNum, x - lineStart];
  }

  function performDocumentReplaceCharRange(startChar, endChar, newText)
  {
    if (startChar == endChar && newText.length === 0)
    {
      return;
    }
    // Requires that the replacement preserve the property that the
    // internal document text ends in a newline.  Given this, we
    // rewrite the splice so that it doesn't touch the very last
    // char of the document.
    if (endChar == rep.alltext.length)
    {
      if (startChar == endChar)
      {
        // an insert at end
        startChar--;
        endChar--;
        newText = '\n' + newText.substring(0, newText.length - 1);
      }
      else if (newText.length === 0)
      {
        // a delete at end
        startChar--;
        endChar--;
      }
      else
      {
        // a replace at end
        endChar--;
        newText = newText.substring(0, newText.length - 1);
      }
    }
    performDocumentReplaceRange(lineAndColumnFromChar(startChar), lineAndColumnFromChar(endChar), newText);
  }

  function performDocumentReplaceRange(start, end, newText)
  {
    if (start === undefined) start = rep.selStart;
    if (end === undefined) end = rep.selEnd;

    //dmesg(String([start.toSource(),end.toSource(),newText.toSource()]));
    // start[0]: <--- start[1] --->CCCCCCCCCCC\n
    //           CCCCCCCCCCCCCCCCCCCC\n
    //           CCCC\n
    // end[0]:   <CCC end[1] CCC>-------\n
    var builder = Changeset.builder(rep.lines.totalWidth());
    ChangesetUtils.buildKeepToStartOfRange(rep, builder, start);
    ChangesetUtils.buildRemoveRange(rep, builder, start, end);
    builder.insert(newText, [
      ['author', thisAuthor]
    ], rep.apool);
    var cs = builder.toString();

    performDocumentApplyChangeset(cs);
  }

  function performDocumentApplyAttributesToCharRange(start, end, attribs)
  {
    end = Math.min(end, rep.alltext.length - 1);
    documentAttributeManager.setAttributesOnRange(lineAndColumnFromChar(start), lineAndColumnFromChar(end), attribs);
  }
  editorInfo.ace_performDocumentApplyAttributesToCharRange = performDocumentApplyAttributesToCharRange;
  
  
  function setAttributeOnSelection(attributeName, attributeValue)
  {
    if (!(rep.selStart && rep.selEnd)) return;

    documentAttributeManager.setAttributesOnRange(rep.selStart, rep.selEnd, [
      [attributeName, attributeValue]
    ]);
  }
  editorInfo.ace_setAttributeOnSelection = setAttributeOnSelection;

  function toggleAttributeOnSelection(attributeName)
  {
    if (!(rep.selStart && rep.selEnd)) return;

    var selectionAllHasIt = true;
    var withIt = Changeset.makeAttribsString('+', [
      [attributeName, 'true']
    ], rep.apool);
    var withItRegex = new RegExp(withIt.replace(/\*/g, '\\*') + "(\\*|$)");

    function hasIt(attribs)
    {
      return withItRegex.test(attribs);
    }

    var selStartLine = rep.selStart[0];
    var selEndLine = rep.selEnd[0];
    for (var n = selStartLine; n <= selEndLine; n++)
    {
      var opIter = Changeset.opIterator(rep.alines[n]);
      var indexIntoLine = 0;
      var selectionStartInLine = 0;
      var selectionEndInLine = rep.lines.atIndex(n).text.length; // exclude newline
      if (n == selStartLine)
      {
        selectionStartInLine = rep.selStart[1];
      }
      if (n == selEndLine)
      {
        selectionEndInLine = rep.selEnd[1];
      }
      while (opIter.hasNext())
      {
        var op = opIter.next();
        var opStartInLine = indexIntoLine;
        var opEndInLine = opStartInLine + op.chars;
        if (!hasIt(op.attribs))
        {
          // does op overlap selection?
          if (!(opEndInLine <= selectionStartInLine || opStartInLine >= selectionEndInLine))
          {
            selectionAllHasIt = false;
            break;
          }
        }
        indexIntoLine = opEndInLine;
      }
      if (!selectionAllHasIt)
      {
        break;
      }
    }

    if (selectionAllHasIt)
    {
      documentAttributeManager.setAttributesOnRange(rep.selStart, rep.selEnd, [
        [attributeName, '']
      ]);
    }
    else
    {
      documentAttributeManager.setAttributesOnRange(rep.selStart, rep.selEnd, [
        [attributeName, 'true']
      ]);
    }
  }
  editorInfo.ace_toggleAttributeOnSelection = toggleAttributeOnSelection;

  function performDocumentReplaceSelection(newText)
  {
    if (!(rep.selStart && rep.selEnd)) return;
    performDocumentReplaceRange(rep.selStart, rep.selEnd, newText);
  }

  // Change the abstract representation of the document to have a different set of lines.
  // Must be called after rep.alltext is set.


  function doRepLineSplice(startLine, deleteCount, newLineEntries)
  {

    _.each(newLineEntries, function(entry)
    {
      entry.width = entry.text.length + 1;
    });

    var startOldChar = rep.lines.offsetOfIndex(startLine);
    var endOldChar = rep.lines.offsetOfIndex(startLine + deleteCount);

    var oldRegionStart = rep.lines.offsetOfIndex(startLine);
    var oldRegionEnd = rep.lines.offsetOfIndex(startLine + deleteCount);
    rep.lines.splice(startLine, deleteCount, newLineEntries);
    currentCallStack.docTextChanged = true;
    currentCallStack.repChanged = true;
    var newRegionEnd = rep.lines.offsetOfIndex(startLine + newLineEntries.length);

    var newText = _.map(newLineEntries, function(e)
    {
      return e.text + '\n';
    }).join('');

    rep.alltext = rep.alltext.substring(0, startOldChar) + newText + rep.alltext.substring(endOldChar, rep.alltext.length);

    //var newTotalLength = rep.alltext.length;
    //rep.lexer.updateBuffer(rep.alltext, oldRegionStart, oldRegionEnd - oldRegionStart,
    //newRegionEnd - oldRegionStart);
  }

  function doIncorpLineSplice(startLine, deleteCount, newLineEntries, lineAttribs, hints)
  {

    var startOldChar = rep.lines.offsetOfIndex(startLine);
    var endOldChar = rep.lines.offsetOfIndex(startLine + deleteCount);

    var oldRegionStart = rep.lines.offsetOfIndex(startLine);

    var selStartHintChar, selEndHintChar;
    if (hints && hints.selStart)
    {
      selStartHintChar = rep.lines.offsetOfIndex(hints.selStart[0]) + hints.selStart[1] - oldRegionStart;
    }
    if (hints && hints.selEnd)
    {
      selEndHintChar = rep.lines.offsetOfIndex(hints.selEnd[0]) + hints.selEnd[1] - oldRegionStart;
    }

    var newText = _.map(newLineEntries, function(e)
    {
      return e.text + '\n';
    }).join('');
    var oldText = rep.alltext.substring(startOldChar, endOldChar);
    var oldAttribs = rep.alines.slice(startLine, startLine + deleteCount).join('');
    var newAttribs = lineAttribs.join('|1+1') + '|1+1'; // not valid in a changeset
    var analysis = analyzeChange(oldText, newText, oldAttribs, newAttribs, selStartHintChar, selEndHintChar);
    var commonStart = analysis[0];
    var commonEnd = analysis[1];
    var shortOldText = oldText.substring(commonStart, oldText.length - commonEnd);
    var shortNewText = newText.substring(commonStart, newText.length - commonEnd);
    var spliceStart = startOldChar + commonStart;
    var spliceEnd = endOldChar - commonEnd;
    var shiftFinalNewlineToBeforeNewText = false;

    // adjust the splice to not involve the final newline of the document;
    // be very defensive
    if (shortOldText.charAt(shortOldText.length - 1) == '\n' && shortNewText.charAt(shortNewText.length - 1) == '\n')
    {
      // replacing text that ends in newline with text that also ends in newline
      // (still, after analysis, somehow)
      shortOldText = shortOldText.slice(0, -1);
      shortNewText = shortNewText.slice(0, -1);
      spliceEnd--;
      commonEnd++;
    }
    if (shortOldText.length === 0 && spliceStart == rep.alltext.length && shortNewText.length > 0)
    {
      // inserting after final newline, bad
      spliceStart--;
      spliceEnd--;
      shortNewText = '\n' + shortNewText.slice(0, -1);
      shiftFinalNewlineToBeforeNewText = true;
    }
    if (spliceEnd == rep.alltext.length && shortOldText.length > 0 && shortNewText.length === 0)
    {
      // deletion at end of rep.alltext
      if (rep.alltext.charAt(spliceStart - 1) == '\n')
      {
        // (if not then what the heck?  it will definitely lead
        // to a rep.alltext without a final newline)
        spliceStart--;
        spliceEnd--;
      }
    }

    if (!(shortOldText.length === 0 && shortNewText.length === 0))
    {
      var oldDocText = rep.alltext;
      var oldLen = oldDocText.length;

      var spliceStartLine = rep.lines.indexOfOffset(spliceStart);
      var spliceStartLineStart = rep.lines.offsetOfIndex(spliceStartLine);

      var startBuilder = function()
      {
        var builder = Changeset.builder(oldLen);
        builder.keep(spliceStartLineStart, spliceStartLine);
        builder.keep(spliceStart - spliceStartLineStart);
        return builder;
      };

      var eachAttribRun = function(attribs, func /*(startInNewText, endInNewText, attribs)*/ )
      {
        var attribsIter = Changeset.opIterator(attribs);
        var textIndex = 0;
        var newTextStart = commonStart;
        var newTextEnd = newText.length - commonEnd - (shiftFinalNewlineToBeforeNewText ? 1 : 0);
        while (attribsIter.hasNext())
        {
          var op = attribsIter.next();
          var nextIndex = textIndex + op.chars;
          if (!(nextIndex <= newTextStart || textIndex >= newTextEnd))
          {
            func(Math.max(newTextStart, textIndex), Math.min(newTextEnd, nextIndex), op.attribs);
          }
          textIndex = nextIndex;
        }
      };

      var justApplyStyles = (shortNewText == shortOldText);
      var theChangeset;

      if (justApplyStyles)
      {
        // create changeset that clears the incorporated styles on
        // the existing text.  we compose this with the
        // changeset the applies the styles found in the DOM.
        // This allows us to incorporate, e.g., Safari's native "unbold".
        var incorpedAttribClearer = cachedStrFunc(function(oldAtts)
        {
          return Changeset.mapAttribNumbers(oldAtts, function(n)
          {
            var k = rep.apool.getAttribKey(n);
            if (isStyleAttribute(k))
            {
              return rep.apool.putAttrib([k, '']);
            }
            return false;
          });
        });

        var builder1 = startBuilder();
        if (shiftFinalNewlineToBeforeNewText)
        {
          builder1.keep(1, 1);
        }
        eachAttribRun(oldAttribs, function(start, end, attribs)
        {
          builder1.keepText(newText.substring(start, end), incorpedAttribClearer(attribs));
        });
        var clearer = builder1.toString();

        var builder2 = startBuilder();
        if (shiftFinalNewlineToBeforeNewText)
        {
          builder2.keep(1, 1);
        }
        eachAttribRun(newAttribs, function(start, end, attribs)
        {
          builder2.keepText(newText.substring(start, end), attribs);
        });
        var styler = builder2.toString();

        theChangeset = Changeset.compose(clearer, styler, rep.apool);
      }
      else
      {
        var builder = startBuilder();

        var spliceEndLine = rep.lines.indexOfOffset(spliceEnd);
        var spliceEndLineStart = rep.lines.offsetOfIndex(spliceEndLine);
        if (spliceEndLineStart > spliceStart)
        {
          builder.remove(spliceEndLineStart - spliceStart, spliceEndLine - spliceStartLine);
          builder.remove(spliceEnd - spliceEndLineStart);
        }
        else
        {
          builder.remove(spliceEnd - spliceStart);
        }

        var isNewTextMultiauthor = false;
        var authorAtt = Changeset.makeAttribsString('+', (thisAuthor ? [
          ['author', thisAuthor]
        ] : []), rep.apool);
        var authorizer = cachedStrFunc(function(oldAtts)
        {
          if (isNewTextMultiauthor)
          {
            // prefer colors from DOM
            return Changeset.composeAttributes(authorAtt, oldAtts, true, rep.apool);
          }
          else
          {
            // use this author's color
            return Changeset.composeAttributes(oldAtts, authorAtt, true, rep.apool);
          }
        });

        var foundDomAuthor = '';
        eachAttribRun(newAttribs, function(start, end, attribs)
        {
          var a = Changeset.attribsAttributeValue(attribs, 'author', rep.apool);
          if (a && a != foundDomAuthor)
          {
            if (!foundDomAuthor)
            {
              foundDomAuthor = a;
            }
            else
            {
              isNewTextMultiauthor = true; // multiple authors in DOM!
            }
          }
        });

        if (shiftFinalNewlineToBeforeNewText)
        {
          builder.insert('\n', authorizer(''));
        }

        eachAttribRun(newAttribs, function(start, end, attribs)
        {
          builder.insert(newText.substring(start, end), authorizer(attribs));
        });
        theChangeset = builder.toString();
      }

      //dmesg(htmlPrettyEscape(theChangeset));
      doRepApplyChangeset(theChangeset);
    }

    // do this no matter what, because we need to get the right
    // line keys into the rep.
    doRepLineSplice(startLine, deleteCount, newLineEntries);

    checkALines();
  }

  function cachedStrFunc(func)
  {
    var cache = {};
    return function(s)
    {
      if (!cache[s])
      {
        cache[s] = func(s);
      }
      return cache[s];
    };
  }

  function analyzeChange(oldText, newText, oldAttribs, newAttribs, optSelStartHint, optSelEndHint)
  {
    function incorpedAttribFilter(anum)
    {
      return isStyleAttribute(rep.apool.getAttribKey(anum));
    }

    function attribRuns(attribs)
    {
      var lengs = [];
      var atts = [];
      var iter = Changeset.opIterator(attribs);
      while (iter.hasNext())
      {
        var op = iter.next();
        lengs.push(op.chars);
        atts.push(op.attribs);
      }
      return [lengs, atts];
    }

    function attribIterator(runs, backward)
    {
      var lengs = runs[0];
      var atts = runs[1];
      var i = (backward ? lengs.length - 1 : 0);
      var j = 0;
      return function next()
      {
        while (j >= lengs[i])
        {
          if (backward) i--;
          else i++;
          j = 0;
        }
        var a = atts[i];
        j++;
        return a;
      };
    }

    var oldLen = oldText.length;
    var newLen = newText.length;
    var minLen = Math.min(oldLen, newLen);

    var oldARuns = attribRuns(Changeset.filterAttribNumbers(oldAttribs, incorpedAttribFilter));
    var newARuns = attribRuns(Changeset.filterAttribNumbers(newAttribs, incorpedAttribFilter));

    var commonStart = 0;
    var oldStartIter = attribIterator(oldARuns, false);
    var newStartIter = attribIterator(newARuns, false);
    while (commonStart < minLen)
    {
      if (oldText.charAt(commonStart) == newText.charAt(commonStart) && oldStartIter() == newStartIter())
      {
        commonStart++;
      }
      else break;
    }

    var commonEnd = 0;
    var oldEndIter = attribIterator(oldARuns, true);
    var newEndIter = attribIterator(newARuns, true);
    while (commonEnd < minLen)
    {
      if (commonEnd === 0)
      {
        // assume newline in common
        oldEndIter();
        newEndIter();
        commonEnd++;
      }
      else if (oldText.charAt(oldLen - 1 - commonEnd) == newText.charAt(newLen - 1 - commonEnd) && oldEndIter() == newEndIter())
      {
        commonEnd++;
      }
      else break;
    }

    var hintedCommonEnd = -1;
    if ((typeof optSelEndHint) == "number")
    {
      hintedCommonEnd = newLen - optSelEndHint;
    }


    if (commonStart + commonEnd > oldLen)
    {
      // ambiguous insertion
      var minCommonEnd = oldLen - commonStart;
      var maxCommonEnd = commonEnd;
      if (hintedCommonEnd >= minCommonEnd && hintedCommonEnd <= maxCommonEnd)
      {
        commonEnd = hintedCommonEnd;
      }
      else
      {
        commonEnd = minCommonEnd;
      }
      commonStart = oldLen - commonEnd;
    }
    if (commonStart + commonEnd > newLen)
    {
      // ambiguous deletion
      var minCommonEnd = newLen - commonStart;
      var maxCommonEnd = commonEnd;
      if (hintedCommonEnd >= minCommonEnd && hintedCommonEnd <= maxCommonEnd)
      {
        commonEnd = hintedCommonEnd;
      }
      else
      {
        commonEnd = minCommonEnd;
      }
      commonStart = newLen - commonEnd;
    }

    return [commonStart, commonEnd];
  }

  function equalLineAndChars(a, b)
  {
    if (!a) return !b;
    if (!b) return !a;
    return (a[0] == b[0] && a[1] == b[1]);
  }

  function performSelectionChange(selectStart, selectEnd, focusAtStart)
  {
    if (repSelectionChange(selectStart, selectEnd, focusAtStart))
    {
      currentCallStack.selectionAffected = true;
    }
  }
  editorInfo.ace_performSelectionChange = performSelectionChange;

  // Change the abstract representation of the document to have a different selection.
  // Should not rely on the line representation.  Should not affect the DOM.


  function repSelectionChange(selectStart, selectEnd, focusAtStart)
  {
    focusAtStart = !! focusAtStart;

    var newSelFocusAtStart = (focusAtStart && ((!selectStart) || (!selectEnd) || (selectStart[0] != selectEnd[0]) || (selectStart[1] != selectEnd[1])));

    if ((!equalLineAndChars(rep.selStart, selectStart)) || (!equalLineAndChars(rep.selEnd, selectEnd)) || (rep.selFocusAtStart != newSelFocusAtStart))
    {
      rep.selStart = selectStart;
      rep.selEnd = selectEnd;
      rep.selFocusAtStart = newSelFocusAtStart;
      currentCallStack.repChanged = true;

      return true;
      //console.log("selStart: %o, selEnd: %o, focusAtStart: %s", rep.selStart, rep.selEnd,
      //String(!!rep.selFocusAtStart));
    }
    return false;
    //console.log("%o %o %s", rep.selStart, rep.selEnd, rep.selFocusAtStart);
  }

  function doCreateDomLine(nonEmpty)
  {
    if (browser.msie && (!nonEmpty))
    {
      var result = {
        node: null,
        appendSpan: noop,
        prepareForAdd: noop,
        notifyAdded: noop,
        clearSpans: noop,
        finishUpdate: noop,
        lineMarker: 0
      };

      var lineElem = doc.createElement("div");
      result.node = lineElem;

      result.notifyAdded = function()
      {
        // magic -- settng an empty div's innerHTML to the empty string
        // keeps it from collapsing.  Apparently innerHTML must be set *after*
        // adding the node to the DOM.
        // Such a div is what IE 6 creates naturally when you make a blank line
        // in a document of divs.  However, when copy-and-pasted the div will
        // contain a space, so we note its emptiness with a property.
        lineElem.innerHTML = " "; // Frist we set a value that isnt blank
        // a primitive-valued property survives copy-and-paste
        setAssoc(lineElem, "shouldBeEmpty", true);
        // an object property doesn't
        setAssoc(lineElem, "unpasted", {});
        lineElem.innerHTML = ""; // Then we make it blank..  New line and no space = Awesome :)
      };
      var lineClass = 'ace-line';
      result.appendSpan = function(txt, cls)
      {
        if ((!txt) && cls)
        {
          // gain a whole-line style (currently to show insertion point in CSS)
          lineClass = domline.addToLineClass(lineClass, cls);
        }
        // otherwise, ignore appendSpan, this is an empty line
      };
      result.clearSpans = function()
      {
        lineClass = ''; // non-null to cause update
      };

      var writeClass = function()
      {
        if (lineClass !== null) lineElem.className = lineClass;
      };
      
      result.prepareForAdd = writeClass;
      result.finishUpdate = writeClass;
      result.getInnerHTML = function()
      {
        return "";
      };

      return result;
    }
    else
    {
      return domline.createDomLine(nonEmpty, doesWrap, browser, doc);
    }
  }

  function textify(str)
  {
    return str.replace(/[\n\r ]/g, ' ').replace(/\xa0/g, ' ').replace(/\t/g, '        ');
  }

  var _blockElems = {
    "div": 1,
    "p": 1,
    "pre": 1,
    "li": 1,
    "ol": 1,
    "ul": 1
  };

  _.each(hooks.callAll('aceRegisterBlockElements'), function(element){
      _blockElems[element] = 1;
  });

  function isBlockElement(n)
  {
    return !!_blockElems[(n.tagName || "").toLowerCase()];
  }

  function getDirtyRanges()
  {
    // based on observedChanges, return a list of ranges of original lines
    // that need to be removed or replaced with new user content to incorporate
    // the user's changes into the line representation.  ranges may be zero-length,
    // indicating inserted content.  for example, [0,0] means content was inserted
    // at the top of the document, while [3,4] means line 3 was deleted, modified,
    // or replaced with one or more new lines of content. ranges do not touch.
    var p = PROFILER("getDirtyRanges", false);
    p.forIndices = 0;
    p.consecutives = 0;
    p.corrections = 0;

    var cleanNodeForIndexCache = {};
    var N = rep.lines.length(); // old number of lines


    function cleanNodeForIndex(i)
    {
      // if line (i) in the un-updated line representation maps to a clean node
      // in the document, return that node.
      // if (i) is out of bounds, return true. else return false.
      if (cleanNodeForIndexCache[i] === undefined)
      {
        p.forIndices++;
        var result;
        if (i < 0 || i >= N)
        {
          result = true; // truthy, but no actual node
        }
        else
        {
          var key = rep.lines.atIndex(i).key;
          result = (getCleanNodeByKey(key) || false);
        }
        cleanNodeForIndexCache[i] = result;
      }
      return cleanNodeForIndexCache[i];
    }
    var isConsecutiveCache = {};

    function isConsecutive(i)
    {
      if (isConsecutiveCache[i] === undefined)
      {
        p.consecutives++;
        isConsecutiveCache[i] = (function()
        {
          // returns whether line (i) and line (i-1), assumed to be map to clean DOM nodes,
          // or document boundaries, are consecutive in the changed DOM
          var a = cleanNodeForIndex(i - 1);
          var b = cleanNodeForIndex(i);
          if ((!a) || (!b)) return false; // violates precondition
          if ((a === true) && (b === true)) return !root.firstChild;
          if ((a === true) && b.previousSibling) return false;
          if ((b === true) && a.nextSibling) return false;
          if ((a === true) || (b === true)) return true;
          return a.nextSibling == b;
        })();
      }
      return isConsecutiveCache[i];
    }

    function isClean(i)
    {
      // returns whether line (i) in the un-updated representation maps to a clean node,
      // or is outside the bounds of the document
      return !!cleanNodeForIndex(i);
    }
    // list of pairs, each representing a range of lines that is clean and consecutive
    // in the changed DOM.  lines (-1) and (N) are always clean, but may or may not
    // be consecutive with lines in the document.  pairs are in sorted order.
    var cleanRanges = [
      [-1, N + 1]
    ];

    function rangeForLine(i)
    {
      // returns index of cleanRange containing i, or -1 if none
      var answer = -1;
      _.each(cleanRanges ,function(r, idx)
      {
        if (i >= r[1]) return false; // keep looking
        if (i < r[0]) return true; // not found, stop looking
        answer = idx;
        return true; // found, stop looking
      });
      return answer;
    }

    function removeLineFromRange(rng, line)
    {
      // rng is index into cleanRanges, line is line number
      // precond: line is in rng
      var a = cleanRanges[rng][0];
      var b = cleanRanges[rng][1];
      if ((a + 1) == b) cleanRanges.splice(rng, 1);
      else if (line == a) cleanRanges[rng][0]++;
      else if (line == (b - 1)) cleanRanges[rng][1]--;
      else cleanRanges.splice(rng, 1, [a, line], [line + 1, b]);
    }

    function splitRange(rng, pt)
    {
      // precond: pt splits cleanRanges[rng] into two non-empty ranges
      var a = cleanRanges[rng][0];
      var b = cleanRanges[rng][1];
      cleanRanges.splice(rng, 1, [a, pt], [pt, b]);
    }
    var correctedLines = {};

    function correctlyAssignLine(line)
    {
      if (correctedLines[line]) return true;
      p.corrections++;
      correctedLines[line] = true;
      // "line" is an index of a line in the un-updated rep.
      // returns whether line was already correctly assigned (i.e. correctly
      // clean or dirty, according to cleanRanges, and if clean, correctly
      // attached or not attached (i.e. in the same range as) the prev and next lines).
      //console.log("correctly assigning: %d", line);
      var rng = rangeForLine(line);
      var lineClean = isClean(line);
      if (rng < 0)
      {
        if (lineClean)
        {
          console.debug("somehow lost clean line");
        }
        return true;
      }
      if (!lineClean)
      {
        // a clean-range includes this dirty line, fix it
        removeLineFromRange(rng, line);
        return false;
      }
      else
      {
        // line is clean, but could be wrongly connected to a clean line
        // above or below
        var a = cleanRanges[rng][0];
        var b = cleanRanges[rng][1];
        var didSomething = false;
        // we'll leave non-clean adjacent nodes in the clean range for the caller to
        // detect and deal with.  we deal with whether the range should be split
        // just above or just below this line.
        if (a < line && isClean(line - 1) && !isConsecutive(line))
        {
          splitRange(rng, line);
          didSomething = true;
        }
        if (b > (line + 1) && isClean(line + 1) && !isConsecutive(line + 1))
        {
          splitRange(rng, line + 1);
          didSomething = true;
        }
        return !didSomething;
      }
    }

    function detectChangesAroundLine(line, reqInARow)
    {
      // make sure cleanRanges is correct about line number "line" and the surrounding
      // lines; only stops checking at end of document or after no changes need
      // making for several consecutive lines. note that iteration is over old lines,
      // so this operation takes time proportional to the number of old lines
      // that are changed or missing, not the number of new lines inserted.
      var correctInARow = 0;
      var currentIndex = line;
      while (correctInARow < reqInARow && currentIndex >= 0)
      {
        if (correctlyAssignLine(currentIndex))
        {
          correctInARow++;
        }
        else correctInARow = 0;
        currentIndex--;
      }
      correctInARow = 0;
      currentIndex = line;
      while (correctInARow < reqInARow && currentIndex < N)
      {
        if (correctlyAssignLine(currentIndex))
        {
          correctInARow++;
        }
        else correctInARow = 0;
        currentIndex++;
      }
    }

    if (N === 0)
    {
      p.cancel();
      if (!isConsecutive(0))
      {
        splitRange(0, 0);
      }
    }
    else
    {
      p.mark("topbot");
      detectChangesAroundLine(0, 1);
      detectChangesAroundLine(N - 1, 1);

      p.mark("obs");
      //console.log("observedChanges: "+toSource(observedChanges));
      for (var k in observedChanges.cleanNodesNearChanges)
      {
        var key = k.substring(1);
        if (rep.lines.containsKey(key))
        {
          var line = rep.lines.indexOfKey(key);
          detectChangesAroundLine(line, 2);
        }
      }
      p.mark("stats&calc");
      p.literal(p.forIndices, "byidx");
      p.literal(p.consecutives, "cons");
      p.literal(p.corrections, "corr");
    }

    var dirtyRanges = [];
    for (var r = 0; r < cleanRanges.length - 1; r++)
    {
      dirtyRanges.push([cleanRanges[r][1], cleanRanges[r + 1][0]]);
    }

    p.end();

    return dirtyRanges;
  }

  function markNodeClean(n)
  {
    // clean nodes have knownHTML that matches their innerHTML
    var dirtiness = {};
    dirtiness.nodeId = uniqueId(n);
    dirtiness.knownHTML = n.innerHTML;
    if (browser.msie)
    {
      // adding a space to an "empty" div in IE designMode doesn't
      // change the innerHTML of the div's parent; also, other
      // browsers don't support innerText
      dirtiness.knownText = n.innerText;
    }
    setAssoc(n, "dirtiness", dirtiness);
  }

  function isNodeDirty(n)
  {
    var p = PROFILER("cleanCheck", false);
    if (n.parentNode != root) return true;
    var data = getAssoc(n, "dirtiness");
    if (!data) return true;
    if (n.id !== data.nodeId) return true;
    if (browser.msie)
    {
      if (n.innerText !== data.knownText) return true;
    }
    if (n.innerHTML !== data.knownHTML) return true;
    p.end();
    return false;
  }

  function getLineEntryTopBottom(entry, destObj)
  {
    var dom = entry.lineNode;
    var top = dom.offsetTop;
    var height = dom.offsetHeight;
    var obj = (destObj || {});
    obj.top = top;
    obj.bottom = (top + height);
    return obj;
  }

  function getViewPortTopBottom()
  {
    var theTop = getScrollY();
    var doc = outerWin.document;
    var height = doc.documentElement.clientHeight;
    return {
      top: theTop,
      bottom: (theTop + height)
    };
  }

  function getVisibleLineRange()
  {
    var viewport = getViewPortTopBottom();
    //console.log("viewport top/bottom: %o", viewport);
    var obj = {};
    var start = rep.lines.search(function(e)
    {
      return getLineEntryTopBottom(e, obj).bottom > viewport.top;
    });
    var end = rep.lines.search(function(e)
    {
      return getLineEntryTopBottom(e, obj).top >= viewport.bottom;
    });
    if (end < start) end = start; // unlikely
    //console.log(start+","+end);
    return [start, end];
  }

  function getVisibleCharRange()
  {
    var lineRange = getVisibleLineRange();
    return [rep.lines.offsetOfIndex(lineRange[0]), rep.lines.offsetOfIndex(lineRange[1])];
  }

  function handleClick(evt)
  {
    inCallStackIfNecessary("handleClick", function()
    {
      idleWorkTimer.atMost(200);
    });

    function isLink(n)
    {
      return (n.tagName || '').toLowerCase() == "a" && n.href;
    }
    
    // only want to catch left-click
    if ((!evt.ctrlKey) && (evt.button != 2) && (evt.button != 3))
    {
      // find A tag with HREF
      var n = evt.target;
      while (n && n.parentNode && !isLink(n))
      {
        n = n.parentNode;
      }
      if (n && isLink(n))
      {
        try
        {
          var newWindow = window.open(n.href, '_blank');
          newWindow.focus();
        }
        catch (e)
        {
          // absorb "user canceled" error in IE for certain prompts
        }
        evt.preventDefault();
      }
    }
    //hide the dropdownso
    if(window.parent.parent.padeditbar){ // required in case its in an iframe should probably use parent..  See Issue 327 https://github.com/ether/etherpad-lite/issues/327
      window.parent.parent.padeditbar.toggleDropDown("none");
    }
  }

  function doReturnKey()
  {
    if (!(rep.selStart && rep.selEnd))
    {
      return;
    }
    
    var lineNum = rep.selStart[0];
    var listType = getLineListType(lineNum);

    if (listType)
    {
      var text = rep.lines.atIndex(lineNum).text;
      listType = /([a-z]+)([12345678])/.exec(listType);
      var type  = listType[1];
      var level = Number(listType[2]);

      //detect empty list item; exclude indentation
      if(text === '*' && type !== "indent")
      {
        //if not already on the highest level
        if(level > 1)
        {
          setLineListType(lineNum, type+(level-1));//automatically decrease the level
        }
        else
        {
          setLineListType(lineNum, '');//remove the list
          renumberList(lineNum + 1);//trigger renumbering of list that may be right after
        }
      }
      else if (lineNum + 1 < rep.lines.length())
      {
        performDocumentReplaceSelection('\n');
        setLineListType(lineNum + 1, type+level);
      }
    }
    else
    {
      performDocumentReplaceSelection('\n');
      handleReturnIndentation();
    }
  }

  function doIndentOutdent(isOut)
  {
    if (!((rep.selStart && rep.selEnd) ||
        ((rep.selStart[0] == rep.selEnd[0]) && (rep.selStart[1] == rep.selEnd[1]) &&  rep.selEnd[1] > 1)) &&
        (isOut != true)
       )
    {
      return false;
    }

    var firstLine, lastLine;
    firstLine = rep.selStart[0];
    lastLine = Math.max(firstLine, rep.selEnd[0] - ((rep.selEnd[1] === 0) ? 1 : 0));
    var mods = [];
    for (var n = firstLine; n <= lastLine; n++)
    {
      var listType = getLineListType(n);
      var t = 'indent';
      var level = 0;
      if (listType)
      {
        listType = /([a-z]+)([12345678])/.exec(listType);
        if (listType)
        {
          t = listType[1];
          level = Number(listType[2]);
        }
      }
      var newLevel = Math.max(0, Math.min(MAX_LIST_LEVEL, level + (isOut ? -1 : 1)));
      if (level != newLevel)
      {
        mods.push([n, (newLevel > 0) ? t + newLevel : '']);
      }
    }

    _.each(mods, function(mod){
      setLineListType(mod[0], mod[1]);
    });
    return true;
  }
  editorInfo.ace_doIndentOutdent = doIndentOutdent;

  function doTabKey(shiftDown)
  {
    if (!doIndentOutdent(shiftDown))
    {
      performDocumentReplaceSelection(THE_TAB);
    }
  }

  function doDeleteKey(optEvt)
  {
    var evt = optEvt || {};
    var handled = false;
    if (rep.selStart)
    {
      if (isCaret())
      {
        var lineNum = caretLine();
        var col = caretColumn();
        var lineEntry = rep.lines.atIndex(lineNum);
        var lineText = lineEntry.text;
        var lineMarker = lineEntry.lineMarker;
        if (/^ +$/.exec(lineText.substring(lineMarker, col)))
        {
          var col2 = col - lineMarker;
          var tabSize = THE_TAB.length;
          var toDelete = ((col2 - 1) % tabSize) + 1;
          performDocumentReplaceRange([lineNum, col - toDelete], [lineNum, col], '');
          //scrollSelectionIntoView();
          handled = true;
        }
      }
      if (!handled)
      {
        if (isCaret())
        {
          var theLine = caretLine();
          var lineEntry = rep.lines.atIndex(theLine);
          if (caretColumn() <= lineEntry.lineMarker)
          {
            // delete at beginning of line
            var action = 'delete_newline';
            var prevLineListType = (theLine > 0 ? getLineListType(theLine - 1) : '');
            var thisLineListType = getLineListType(theLine);
            var prevLineEntry = (theLine > 0 && rep.lines.atIndex(theLine - 1));
            var prevLineBlank = (prevLineEntry && prevLineEntry.text.length == prevLineEntry.lineMarker);
            
            var thisLineHasMarker = documentAttributeManager.lineHasMarker(theLine);
            
            if (thisLineListType)
            {
              // this line is a list
              if (prevLineBlank && !prevLineListType)
              {
                // previous line is blank, remove it
                performDocumentReplaceRange([theLine - 1, prevLineEntry.text.length], [theLine, 0], '');
              }
              else
              {
                // delistify
                performDocumentReplaceRange([theLine, 0], [theLine, lineEntry.lineMarker], '');
              }
            }else if (thisLineHasMarker && prevLineEntry){
              // If the line has any attributes assigned, remove them by removing the marker '*'
              performDocumentReplaceRange([theLine -1 , prevLineEntry.text.length], [theLine, lineEntry.lineMarker], '');
            }
            else if (theLine > 0)
            {
              // remove newline
              performDocumentReplaceRange([theLine - 1, prevLineEntry.text.length], [theLine, 0], '');
            }
          }
          else
          {
            var docChar = caretDocChar();
            if (docChar > 0)
            {
              if (evt.metaKey || evt.ctrlKey || evt.altKey)
              {
                // delete as many unicode "letters or digits" in a row as possible;
                // always delete one char, delete further even if that first char
                // isn't actually a word char.
                var deleteBackTo = docChar - 1;
                while (deleteBackTo > lineEntry.lineMarker && isWordChar(rep.alltext.charAt(deleteBackTo - 1)))
                {
                  deleteBackTo--;
                }
                performDocumentReplaceCharRange(deleteBackTo, docChar, '');
              }
              else
              {
                // normal delete
                performDocumentReplaceCharRange(docChar - 1, docChar, '');
              }
            }
          }
        }
        else
        {
          performDocumentReplaceSelection('');
        }
      }
    }
     //if the list has been removed, it is necessary to renumber
    //starting from the *next* line because the list may have been
    //separated. If it returns null, it means that the list was not cut, try
    //from the current one.
    var line = caretLine();
    if(line != -1 && renumberList(line+1) === null)
    {
      renumberList(line);
    }
  }

  // set of "letter or digit" chars is based on section 20.5.16 of the original Java Language Spec
  var REGEX_WORDCHAR = /[\u0030-\u0039\u0041-\u005A\u0061-\u007A\u00C0-\u00D6\u00D8-\u00F6\u00F8-\u00FF\u0100-\u1FFF\u3040-\u9FFF\uF900-\uFDFF\uFE70-\uFEFE\uFF10-\uFF19\uFF21-\uFF3A\uFF41-\uFF5A\uFF66-\uFFDC]/;
  var REGEX_SPACE = /\s/;

  function isWordChar(c)
  {
    return !!REGEX_WORDCHAR.exec(c);
  }
  editorInfo.ace_isWordChar = isWordChar;
  
  function isSpaceChar(c)
  {
    return !!REGEX_SPACE.exec(c);
  }

  function moveByWordInLine(lineText, initialIndex, forwardNotBack)
  {
    var i = initialIndex;

    function nextChar()
    {
      if (forwardNotBack) return lineText.charAt(i);
      else return lineText.charAt(i - 1);
    }

    function advance()
    {
      if (forwardNotBack) i++;
      else i--;
    }

    function isDone()
    {
      if (forwardNotBack) return i >= lineText.length;
      else return i <= 0;
    }

    // On Mac and Linux, move right moves to end of word and move left moves to start;
    // on Windows, always move to start of word.
    // On Windows, Firefox and IE disagree on whether to stop for punctuation (FF says no).
    if (browser.windows && forwardNotBack)
    {
      while ((!isDone()) && isWordChar(nextChar()))
      {
        advance();
      }
      while ((!isDone()) && !isWordChar(nextChar()))
      {
        advance();
      }
    }
    else
    {
      while ((!isDone()) && !isWordChar(nextChar()))
      {
        advance();
      }
      while ((!isDone()) && isWordChar(nextChar()))
      {
        advance();
      }
    }

    return i;
  }

  function handleKeyEvent(evt)
  {
    // if (DEBUG && window.DONT_INCORP) return;
    if (!isEditable) return;
    var type = evt.type;
    var charCode = evt.charCode;
    var keyCode = evt.keyCode;
    var which = evt.which;

    // prevent ESC key
    if (keyCode == 27)
    {
      evt.preventDefault();
      return;
    }

    //dmesg("keyevent type: "+type+", which: "+which);
    // Don't take action based on modifier keys going up and down.
    // Modifier keys do not generate "keypress" events.
    // 224 is the command-key under Mac Firefox.
    // 91 is the Windows key in IE; it is ASCII for open-bracket but isn't the keycode for that key
    // 20 is capslock in IE.
    var isModKey = ((!charCode) && ((type == "keyup") || (type == "keydown")) && (keyCode == 16 || keyCode == 17 || keyCode == 18 || keyCode == 20 || keyCode == 224 || keyCode == 91));
    if (isModKey) return;

    // If the key is a keypress and the browser is opera and the key is enter, do nothign at all as this fires twice.
    if (keyCode == 13 && browser.opera && (type == "keypress")){
      return; // This stops double enters in Opera but double Tabs still show on single tab keypress, adding keyCode == 9 to this doesn't help as the event is fired twice
    }

    var specialHandled = false;
    var isTypeForSpecialKey = ((browser.msie || browser.safari) ? (type == "keydown") : (type == "keypress"));
    var isTypeForCmdKey = ((browser.msie || browser.safari) ? (type == "keydown") : (type == "keypress"));

    var stopped = false;

    inCallStackIfNecessary("handleKeyEvent", function()
    {
      if (type == "keypress" || (isTypeForSpecialKey && keyCode == 13 /*return*/ ))
      {
        // in IE, special keys don't send keypress, the keydown does the action
        if (!outsideKeyPress(evt))
        {
          evt.preventDefault();
          stopped = true;
        }
      }
      else if (type == "keydown")
      {
        outsideKeyDown(evt);
      }
      if (!stopped)
      {
        var specialHandledInHook = hooks.callAll('aceKeyEvent', {
          callstack: currentCallStack,
          editorInfo: editorInfo,
          rep: rep,
          documentAttributeManager: documentAttributeManager,
          evt:evt
        });
        specialHandled = (specialHandledInHook&&specialHandledInHook.length>0)?specialHandledInHook[0]:specialHandled;
        if ((!specialHandled) && isTypeForSpecialKey && keyCode == 8)
        {
          // "delete" key; in mozilla, if we're at the beginning of a line, normalize now,
          // or else deleting a blank line can take two delete presses.
          // --
          // we do deletes completely customly now:
          //  - allows consistent (and better) meta-delete behavior
          //  - normalizing and then allowing default behavior confused IE
          //  - probably eliminates a few minor quirks
          fastIncorp(3);
          evt.preventDefault();
          doDeleteKey(evt);
          specialHandled = true;
        }
        if ((!specialHandled) && isTypeForSpecialKey && keyCode == 13)
        {
          // return key, handle specially;
          // note that in mozilla we need to do an incorporation for proper return behavior anyway.
          fastIncorp(4);
          evt.preventDefault();
          doReturnKey();
          //scrollSelectionIntoView();
          scheduler.setTimeout(function()
          {
            outerWin.scrollBy(-100, 0);
          }, 0);
          specialHandled = true;
        }
        if ((!specialHandled) && isTypeForCmdKey && String.fromCharCode(which).toLowerCase() == "s" && (evt.metaKey || evt.ctrlKey)) /* Do a saved revision on ctrl S */
        {
          evt.preventDefault();
          parent.parent.pad.collabClient.sendMessage({"type":"SAVE_REVISION"}); /* The parent.parent part of this is BAD and I feel bad..  It may break something */
          specialHandled = true;
        }
        if ((!specialHandled) && isTypeForSpecialKey && keyCode == 9 && !(evt.metaKey || evt.ctrlKey))
        {
          // tab
          fastIncorp(5);
          evt.preventDefault();
          doTabKey(evt.shiftKey);
          //scrollSelectionIntoView();
          specialHandled = true;
        }
        if ((!specialHandled) && isTypeForCmdKey && String.fromCharCode(which).toLowerCase() == "z" && (evt.metaKey || evt.ctrlKey) && !evt.altKey)
        {
          // cmd-Z (undo)
          fastIncorp(6);
          evt.preventDefault();
          if (evt.shiftKey)
          {
            doUndoRedo("redo");
          }
          else
          {
            doUndoRedo("undo");
          }
          specialHandled = true;
        }
        if ((!specialHandled) && isTypeForCmdKey && String.fromCharCode(which).toLowerCase() == "y" && (evt.metaKey || evt.ctrlKey))
        {
          // cmd-Y (redo)
          fastIncorp(10);
          evt.preventDefault();
          doUndoRedo("redo");
          specialHandled = true;
        }
        if ((!specialHandled) && isTypeForCmdKey && String.fromCharCode(which).toLowerCase() == "b" && (evt.metaKey || evt.ctrlKey))
        {
          // cmd-B (bold)
          fastIncorp(13);
          evt.preventDefault();
          toggleAttributeOnSelection('bold');
          specialHandled = true;
        }
        if ((!specialHandled) && isTypeForCmdKey && String.fromCharCode(which).toLowerCase() == "i" && (evt.metaKey || evt.ctrlKey))
        {
          // cmd-I (italic)
          fastIncorp(14);
          evt.preventDefault();
          toggleAttributeOnSelection('italic');
          specialHandled = true;
        }
        if ((!specialHandled) && isTypeForCmdKey && String.fromCharCode(which).toLowerCase() == "u" && (evt.metaKey || evt.ctrlKey))
        {
          // cmd-U (underline)
          fastIncorp(15);
          evt.preventDefault();
          toggleAttributeOnSelection('underline');
          specialHandled = true;
        }
        if ((!specialHandled) && isTypeForCmdKey && String.fromCharCode(which).toLowerCase() == "h" && (evt.ctrlKey))
        {
          // cmd-H (backspace)
          fastIncorp(20);
          evt.preventDefault();
          doDeleteKey();
          specialHandled = true;
        }
        if((evt.which == 33 || evt.which == 34) && type == 'keydown'){
          var oldVisibleLineRange = getVisibleLineRange();
          var topOffset = rep.selStart[0] - oldVisibleLineRange[0];
          if(topOffset < 0 ){
            topOffset = 0;
          }

          var isPageDown = evt.which === 34;
          var isPageUp = evt.which === 33;

          scheduler.setTimeout(function(){
            var newVisibleLineRange = getVisibleLineRange();
            var linesCount = rep.lines.length();

            var newCaretRow = rep.selStart[0];
            if(isPageUp){
              newCaretRow = oldVisibleLineRange[0];
            }

            if(isPageDown){
              newCaretRow = newVisibleLineRange[0] + topOffset;
            }

            //ensure min and max
            if(newCaretRow < 0){
              newCaretRow = 0;
            }
            if(newCaretRow >= linesCount){
              newCaretRow = linesCount-1;
            }

            rep.selStart[0] = newCaretRow;
            rep.selEnd[0] = newCaretRow;
            updateBrowserSelectionFromRep();
          }, 200);
        }

<<<<<<< HEAD
       /* Attempt to apply some sanity to cursor handling in Chrome after a copy / paste event
           We have to do this the way we do because rep. doesn't hold the value for keyheld events IE if the user
           presses and holds the arrow key */
        if((evt.which == 37 || evt.which == 38 || evt.which == 39 || evt.which == 40) && $.browser.chrome){
=======
        /* Attempt to apply some sanity to cursor handling in Chrome after a copy / paste event
           We have to do this the way we do because rep. doesn't hold the value for keyheld events IE if the user
           presses and holds the arrow key */
        if((evt.which == 37 || evt.which == 38 || evt.which == 39 || evt.which == 40) && $.browser.chrome){
          var isLeftArrow = evt.which === 37;
          var isUpArrow = evt.which === 38;
          var isRightArrow = evt.which === 39;
          var isDownArrow = evt.which === 40;

>>>>>>> 945d5b98
          var newVisibleLineRange = getVisibleLineRange(); // get the current visible range -- This works great.
          var lineHeight = textLineHeight(); // what Is the height of each line?
          var myselection = document.getSelection(); // get the current caret selection, can't use rep. here because that only gives us the start position not the current
          var caretOffsetTop = myselection.focusNode.parentNode.offsetTop; // get the carets selection offset in px IE 214

<<<<<<< HEAD
          if(caretOffsetTop){ // sometimes caretOffsetTop bugs out and returns 0, not sure why, possible Chrome bug?  Either way if it does we don't wanna mess with it
            var lineNum = Math.round(caretOffsetTop / lineHeight) ; // Get the current Line Number IE 84
            newVisibleLineRange[1] = newVisibleLineRange[1]-1;
=======
          if((isUpArrow || isLeftArrow || isRightArrow || isDownArrow) && caretOffsetTop){ // was it an up arrow or left arrow?
            var lineNum = Math.round(caretOffsetTop / lineHeight) ; // Get the current Line Number IE 84
>>>>>>> 945d5b98
            var caretIsVisible = (lineNum > newVisibleLineRange[0] && lineNum < newVisibleLineRange[1]); // Is the cursor in the visible Range IE ie 84 > 14 and 84 < 90?
            if(!caretIsVisible){ // is the cursor no longer visible to the user?
              // Oh boy the caret is out of the visible area, I need to scroll the browser window to lineNum.
              // Get the new Y by getting the line number and multiplying by the height of each line.
<<<<<<< HEAD
              if(evt.which == 37 || evt.which == 38){ // If left or up
                var newY = lineHeight * (lineNum -1); // -1 to go to the line above
              }else if(evt.which == 39 || evt.which == 40){ // if down or right
                var newY = getScrollY() + (lineHeight*3); // the offset and one additional line
              }
=======
              var newY = lineHeight * (lineNum -1); // -1 to go to the line above
>>>>>>> 945d5b98
              setScrollY(newY); // set the scroll height of the browser
            }
          }
        }

      }

      if (type == "keydown")
      {
        idleWorkTimer.atLeast(500);
      }
      else if (type == "keypress")
      {
        if ((!specialHandled) && false /*parenModule.shouldNormalizeOnChar(charCode)*/)
        {
          idleWorkTimer.atMost(0);
        }
        else
        {
          idleWorkTimer.atLeast(500);
        }
      }
      else if (type == "keyup")
      {
        var wait = 200;
        idleWorkTimer.atLeast(wait);
        idleWorkTimer.atMost(wait);
      }

      // Is part of multi-keystroke international character on Firefox Mac
      var isFirefoxHalfCharacter = (browser.mozilla && evt.altKey && charCode === 0 && keyCode === 0);

      // Is part of multi-keystroke international character on Safari Mac
      var isSafariHalfCharacter = (browser.safari && evt.altKey && keyCode == 229);

      if (thisKeyDoesntTriggerNormalize || isFirefoxHalfCharacter || isSafariHalfCharacter)
      {
        idleWorkTimer.atLeast(3000); // give user time to type
        // if this is a keydown, e.g., the keyup shouldn't trigger a normalize
        thisKeyDoesntTriggerNormalize = true;
      }

      if ((!specialHandled) && (!thisKeyDoesntTriggerNormalize) && (!inInternationalComposition))
      {
        if (type != "keyup" || !incorpIfQuick())
        {
          observeChangesAroundSelection();
        }
      }

      if (type == "keyup")
      {
        thisKeyDoesntTriggerNormalize = false;
      }
    });
  }

  var thisKeyDoesntTriggerNormalize = false;

  function doUndoRedo(which)
  {
    // precond: normalized DOM
    if (undoModule.enabled)
    {
      var whichMethod;
      if (which == "undo") whichMethod = 'performUndo';
      if (which == "redo") whichMethod = 'performRedo';
      if (whichMethod)
      {
        var oldEventType = currentCallStack.editEvent.eventType;
        currentCallStack.startNewEvent(which);
        undoModule[whichMethod](function(backset, selectionInfo)
        {
          if (backset)
          {
            performDocumentApplyChangeset(backset);
          }
          if (selectionInfo)
          {
            performSelectionChange(lineAndColumnFromChar(selectionInfo.selStart), lineAndColumnFromChar(selectionInfo.selEnd), selectionInfo.selFocusAtStart);
          }
          var oldEvent = currentCallStack.startNewEvent(oldEventType, true);
          return oldEvent;
        });
      }
    }
  }
  editorInfo.ace_doUndoRedo = doUndoRedo;

  function updateBrowserSelectionFromRep()
  {
    // requires normalized DOM!
    var selStart = rep.selStart,
        selEnd = rep.selEnd;

    if (!(selStart && selEnd))
    {
      setSelection(null);
      return;
    }

    var selection = {};

    var ss = [selStart[0], selStart[1]];
    selection.startPoint = getPointForLineAndChar(ss);

    var se = [selEnd[0], selEnd[1]];
    selection.endPoint = getPointForLineAndChar(se);

    selection.focusAtStart = !! rep.selFocusAtStart;
    setSelection(selection);
  }

  function nodeMaxIndex(nd)
  {
    if (isNodeText(nd)) return nd.nodeValue.length;
    else return 1;
  }

  function hasIESelection()
  {
    var browserSelection;
    try
    {
      browserSelection = doc.selection;
    }
    catch (e)
    {}
    if (!browserSelection) return false;
    var origSelectionRange;
    try
    {
      origSelectionRange = browserSelection.createRange();
    }
    catch (e)
    {}
    if (!origSelectionRange) return false;
    return true;
  }

  function getSelection()
  {
    // returns null, or a structure containing startPoint and endPoint,
    // each of which has node (a magicdom node), index, and maxIndex.  If the node
    // is a text node, maxIndex is the length of the text; else maxIndex is 1.
    // index is between 0 and maxIndex, inclusive.
    if (browser.msie)
    {
      var browserSelection;
      try
      {
        browserSelection = doc.selection;
      }
      catch (e)
      {}
      if (!browserSelection) return null;
      var origSelectionRange;
      try
      {
        origSelectionRange = browserSelection.createRange();
      }
      catch (e)
      {}
      if (!origSelectionRange) return null;
      var selectionParent = origSelectionRange.parentElement();
      if (selectionParent.ownerDocument != doc) return null;

      var newRange = function()
      {
        return doc.body.createTextRange();
      };

      var rangeForElementNode = function(nd)
      {
        var rng = newRange();
        // doesn't work on text nodes
        rng.moveToElementText(nd);
        return rng;
      };

      var pointFromCollapsedRange = function(rng)
      {
        var parNode = rng.parentElement();
        var elemBelow = -1;
        var elemAbove = parNode.childNodes.length;
        var rangeWithin = rangeForElementNode(parNode);

        if (rng.compareEndPoints("StartToStart", rangeWithin) === 0)
        {
          return {
            node: parNode,
            index: 0,
            maxIndex: 1
          };
        }
        else if (rng.compareEndPoints("EndToEnd", rangeWithin) === 0)
        {
          if (isBlockElement(parNode) && parNode.nextSibling)
          {
            // caret after block is not consistent across browsers
            // (same line vs next) so put caret before next node
            return {
              node: parNode.nextSibling,
              index: 0,
              maxIndex: 1
            };
          }
          return {
            node: parNode,
            index: 1,
            maxIndex: 1
          };
        }
        else if (parNode.childNodes.length === 0)
        {
          return {
            node: parNode,
            index: 0,
            maxIndex: 1
          };
        }

        for (var i = 0; i < parNode.childNodes.length; i++)
        {
          var n = parNode.childNodes.item(i);
          if (!isNodeText(n))
          {
            var nodeRange = rangeForElementNode(n);
            var startComp = rng.compareEndPoints("StartToStart", nodeRange);
            var endComp = rng.compareEndPoints("EndToEnd", nodeRange);
            if (startComp >= 0 && endComp <= 0)
            {
              var index = 0;
              if (startComp > 0)
              {
                index = 1;
              }
              return {
                node: n,
                index: index,
                maxIndex: 1
              };
            }
            else if (endComp > 0)
            {
              if (i > elemBelow)
              {
                elemBelow = i;
                rangeWithin.setEndPoint("StartToEnd", nodeRange);
              }
            }
            else if (startComp < 0)
            {
              if (i < elemAbove)
              {
                elemAbove = i;
                rangeWithin.setEndPoint("EndToStart", nodeRange);
              }
            }
          }
        }
        if ((elemAbove - elemBelow) == 1)
        {
          if (elemBelow >= 0)
          {
            return {
              node: parNode.childNodes.item(elemBelow),
              index: 1,
              maxIndex: 1
            };
          }
          else
          {
            return {
              node: parNode.childNodes.item(elemAbove),
              index: 0,
              maxIndex: 1
            };
          }
        }
        var idx = 0;
        var r = rng.duplicate();
        // infinite stateful binary search! call function for values 0 to inf,
        // expecting the answer to be about 40.  return index of smallest
        // true value.
        var indexIntoRange = binarySearchInfinite(40, function(i)
        {
          // the search algorithm whips the caret back and forth,
          // though it has to be moved relatively and may hit
          // the end of the buffer
          var delta = i - idx;
          var moved = Math.abs(r.move("character", -delta));
          // next line is work-around for fact that when moving left, the beginning
          // of a text node is considered to be after the start of the parent element:
          if (r.move("character", -1)) r.move("character", 1);
          if (delta < 0) idx -= moved;
          else idx += moved;
          return (r.compareEndPoints("StartToStart", rangeWithin) <= 0);
        });
        // iterate over consecutive text nodes, point is in one of them
        var textNode = elemBelow + 1;
        var indexLeft = indexIntoRange;
        while (textNode < elemAbove)
        {
          var tn = parNode.childNodes.item(textNode);
          if (indexLeft <= tn.nodeValue.length)
          {
            return {
              node: tn,
              index: indexLeft,
              maxIndex: tn.nodeValue.length
            };
          }
          indexLeft -= tn.nodeValue.length;
          textNode++;
        }
        var tn = parNode.childNodes.item(textNode - 1);
        return {
          node: tn,
          index: tn.nodeValue.length,
          maxIndex: tn.nodeValue.length
        };
      };
      
      var selection = {};
      if (origSelectionRange.compareEndPoints("StartToEnd", origSelectionRange) === 0)
      {
        // collapsed
        var pnt = pointFromCollapsedRange(origSelectionRange);
        selection.startPoint = pnt;
        selection.endPoint = {
          node: pnt.node,
          index: pnt.index,
          maxIndex: pnt.maxIndex
        };
      }
      else
      {
        var start = origSelectionRange.duplicate();
        start.collapse(true);
        var end = origSelectionRange.duplicate();
        end.collapse(false);
        selection.startPoint = pointFromCollapsedRange(start);
        selection.endPoint = pointFromCollapsedRange(end);
/*if ((!selection.startPoint.node.isText) && (!selection.endPoint.node.isText)) {
  console.log(selection.startPoint.node.uniqueId()+","+
    selection.startPoint.index+" / "+
    selection.endPoint.node.uniqueId()+","+
    selection.endPoint.index);
	}*/
      }
      return selection;
    }
    else
    {
      // non-IE browser
      var browserSelection = window.getSelection();
      if (browserSelection && browserSelection.type != "None" && browserSelection.rangeCount !== 0)
      {
        var range = browserSelection.getRangeAt(0);

        function isInBody(n)
        {
          while (n && !(n.tagName && n.tagName.toLowerCase() == "body"))
          {
            n = n.parentNode;
          }
          return !!n;
        }

        function pointFromRangeBound(container, offset)
        {
          if (!isInBody(container))
          {
            // command-click in Firefox selects whole document, HEAD and BODY!
            return {
              node: root,
              index: 0,
              maxIndex: 1
            };
          }
          var n = container;
          var childCount = n.childNodes.length;
          if (isNodeText(n))
          {
            return {
              node: n,
              index: offset,
              maxIndex: n.nodeValue.length
            };
          }
          else if (childCount === 0)
          {
            return {
              node: n,
              index: 0,
              maxIndex: 1
            };
          }
          // treat point between two nodes as BEFORE the second (rather than after the first)
          // if possible; this way point at end of a line block-element is treated as
          // at beginning of next line
          else if (offset == childCount)
          {
            var nd = n.childNodes.item(childCount - 1);
            var max = nodeMaxIndex(nd);
            return {
              node: nd,
              index: max,
              maxIndex: max
            };
          }
          else
          {
            var nd = n.childNodes.item(offset);
            var max = nodeMaxIndex(nd);
            return {
              node: nd,
              index: 0,
              maxIndex: max
            };
          }
        }
        var selection = {};
        selection.startPoint = pointFromRangeBound(range.startContainer, range.startOffset);
        selection.endPoint = pointFromRangeBound(range.endContainer, range.endOffset);
        selection.focusAtStart = (((range.startContainer != range.endContainer) || (range.startOffset != range.endOffset)) && browserSelection.anchorNode && (browserSelection.anchorNode == range.endContainer) && (browserSelection.anchorOffset == range.endOffset));
        
        if(selection.startPoint.node.ownerDocument !== window.document){
          return null;
        }

        return selection;
      }
      else return null;
    }
  }

  function setSelection(selection)
  {
    function copyPoint(pt)
    {
      return {
        node: pt.node,
        index: pt.index,
        maxIndex: pt.maxIndex
      };
    }
    if (browser.msie)
    {
      // Oddly enough, accessing scrollHeight fixes return key handling on IE 8,
      // presumably by forcing some kind of internal DOM update.
      doc.body.scrollHeight;

      function moveToElementText(s, n)
      {
        while (n.firstChild && !isNodeText(n.firstChild))
        {
          n = n.firstChild;
        }
        s.moveToElementText(n);
      }

      function newRange()
      {
        return doc.body.createTextRange();
      }

      function setCollapsedBefore(s, n)
      {
        // s is an IE TextRange, n is a dom node
        if (isNodeText(n))
        {
          // previous node should not also be text, but prevent inf recurs
          if (n.previousSibling && !isNodeText(n.previousSibling))
          {
            setCollapsedAfter(s, n.previousSibling);
          }
          else
          {
            setCollapsedBefore(s, n.parentNode);
          }
        }
        else
        {
          moveToElementText(s, n);
          // work around for issue that caret at beginning of line
          // somehow ends up at end of previous line
          if (s.move('character', 1))
          {
            s.move('character', -1);
          }
          s.collapse(true); // to start
        }
      }

      function setCollapsedAfter(s, n)
      {
        // s is an IE TextRange, n is a magicdom node
        if (isNodeText(n))
        {
          // can't use end of container when no nextSibling (could be on next line),
          // so use previousSibling or start of container and move forward.
          setCollapsedBefore(s, n);
          s.move("character", n.nodeValue.length);
        }
        else
        {
          moveToElementText(s, n);
          s.collapse(false); // to end
        }
      }

      function getPointRange(point)
      {
        var s = newRange();
        var n = point.node;
        if (isNodeText(n))
        {
          setCollapsedBefore(s, n);
          s.move("character", point.index);
        }
        else if (point.index === 0)
        {
          setCollapsedBefore(s, n);
        }
        else
        {
          setCollapsedAfter(s, n);
        }
        return s;
      }

      if (selection)
      {
        if (!hasIESelection())
        {
          return; // don't steal focus
        }

        var startPoint = copyPoint(selection.startPoint);
        var endPoint = copyPoint(selection.endPoint);

        // fix issue where selection can't be extended past end of line
        // with shift-rightarrow or shift-downarrow
        if (endPoint.index == endPoint.maxIndex && endPoint.node.nextSibling)
        {
          endPoint.node = endPoint.node.nextSibling;
          endPoint.index = 0;
          endPoint.maxIndex = nodeMaxIndex(endPoint.node);
        }
        var range = getPointRange(startPoint);
        range.setEndPoint("EndToEnd", getPointRange(endPoint));

        // setting the selection in IE causes everything to scroll
        // so that the selection is visible.  if setting the selection
        // definitely accomplishes nothing, don't do it.


        function isEqualToDocumentSelection(rng)
        {
          var browserSelection;
          try
          {
            browserSelection = doc.selection;
          }
          catch (e)
          {}
          if (!browserSelection) return false;
          var rng2 = browserSelection.createRange();
          if (rng2.parentElement().ownerDocument != doc) return false;
          if (rng.compareEndPoints("StartToStart", rng2) !== 0) return false;
          if (rng.compareEndPoints("EndToEnd", rng2) !== 0) return false;
          return true;
        }
        if (!isEqualToDocumentSelection(range))
        {
          //dmesg(toSource(selection));
          //dmesg(escapeHTML(doc.body.innerHTML));
          range.select();
        }
      }
      else
      {
        try
        {
          doc.selection.empty();
        }
        catch (e)
        {}
      }
    }
    else
    {
      // non-IE browser
      var isCollapsed;

      function pointToRangeBound(pt)
      {
        var p = copyPoint(pt);
        // Make sure Firefox cursor is deep enough; fixes cursor jumping when at top level,
        // and also problem where cut/copy of a whole line selected with fake arrow-keys
        // copies the next line too.
        if (isCollapsed)
        {
          function diveDeep()
          {
            while (p.node.childNodes.length > 0)
            {
              //&& (p.node == root || p.node.parentNode == root)) {
              if (p.index === 0)
              {
                p.node = p.node.firstChild;
                p.maxIndex = nodeMaxIndex(p.node);
              }
              else if (p.index == p.maxIndex)
              {
                p.node = p.node.lastChild;
                p.maxIndex = nodeMaxIndex(p.node);
                p.index = p.maxIndex;
              }
              else break;
            }
          }
          // now fix problem where cursor at end of text node at end of span-like element
          // with background doesn't seem to show up...
          if (isNodeText(p.node) && p.index == p.maxIndex)
          {
            var n = p.node;
            while ((!n.nextSibling) && (n != root) && (n.parentNode != root))
            {
              n = n.parentNode;
            }
            if (n.nextSibling && (!((typeof n.nextSibling.tagName) == "string" && n.nextSibling.tagName.toLowerCase() == "br")) && (n != p.node) && (n != root) && (n.parentNode != root))
            {
              // found a parent, go to next node and dive in
              p.node = n.nextSibling;
              p.maxIndex = nodeMaxIndex(p.node);
              p.index = 0;
              diveDeep();
            }
          }
          // try to make sure insertion point is styled;
          // also fixes other FF problems
          if (!isNodeText(p.node))
          {
            diveDeep();
          }
        }
        if (isNodeText(p.node))
        {
          return {
            container: p.node,
            offset: p.index
          };
        }
        else
        {
          // p.index in {0,1}
          return {
            container: p.node.parentNode,
            offset: childIndex(p.node) + p.index
          };
        }
      }
      var browserSelection = window.getSelection();
      if (browserSelection)
      {
        browserSelection.removeAllRanges();
        if (selection)
        {
          isCollapsed = (selection.startPoint.node === selection.endPoint.node && selection.startPoint.index === selection.endPoint.index);
          var start = pointToRangeBound(selection.startPoint);
          var end = pointToRangeBound(selection.endPoint);

          if ((!isCollapsed) && selection.focusAtStart && browserSelection.collapse && browserSelection.extend)
          {
            // can handle "backwards"-oriented selection, shift-arrow-keys move start
            // of selection
            browserSelection.collapse(end.container, end.offset);
            //console.trace();
            //console.log(htmlPrettyEscape(rep.alltext));
            //console.log("%o %o", rep.selStart, rep.selEnd);
            //console.log("%o %d", start.container, start.offset);
            browserSelection.extend(start.container, start.offset);
          }
          else
          {
            var range = doc.createRange();
            range.setStart(start.container, start.offset);
            range.setEnd(end.container, end.offset);
            browserSelection.removeAllRanges();
            browserSelection.addRange(range);
          }
        }
      }
    }
  }

  function childIndex(n)
  {
    var idx = 0;
    while (n.previousSibling)
    {
      idx++;
      n = n.previousSibling;
    }
    return idx;
  }

  function fixView()
  {
    // calling this method repeatedly should be fast
    if (getInnerWidth() === 0 || getInnerHeight() === 0)
    {
      return;
    }

    function setIfNecessary(obj, prop, value)
    {
      if (obj[prop] != value)
      {
        obj[prop] = value;
      }
    }

    var lineNumberWidth = sideDiv.firstChild.offsetWidth;
    var newSideDivWidth = lineNumberWidth + LINE_NUMBER_PADDING_LEFT;
    if (newSideDivWidth < MIN_LINEDIV_WIDTH) newSideDivWidth = MIN_LINEDIV_WIDTH;
    iframePadLeft = EDIT_BODY_PADDING_LEFT;
    if (hasLineNumbers) iframePadLeft += newSideDivWidth + LINE_NUMBER_PADDING_RIGHT;
    setIfNecessary(iframe.style, "left", iframePadLeft + "px");
    setIfNecessary(sideDiv.style, "width", newSideDivWidth + "px");

    for (var i = 0; i < 2; i++)
    {
      var newHeight = root.clientHeight;
      var newWidth = (browser.msie ? root.createTextRange().boundingWidth : root.clientWidth);
      var viewHeight = getInnerHeight() - iframePadBottom - iframePadTop;
      var viewWidth = getInnerWidth() - iframePadLeft - iframePadRight;
      if (newHeight < viewHeight)
      {
        newHeight = viewHeight;
        if (browser.msie) setIfNecessary(outerWin.document.documentElement.style, 'overflowY', 'auto');
      }
      else
      {
        if (browser.msie) setIfNecessary(outerWin.document.documentElement.style, 'overflowY', 'scroll');
      }
      if (doesWrap)
      {
        newWidth = viewWidth;
      }
      else
      {
        if (newWidth < viewWidth) newWidth = viewWidth;
      }
      setIfNecessary(iframe.style, "height", newHeight + "px");
      setIfNecessary(iframe.style, "width", newWidth + "px");
      setIfNecessary(sideDiv.style, "height", newHeight + "px");
    }
    if (browser.mozilla)
    {
      if (!doesWrap)
      {
        // the body:display:table-cell hack makes mozilla do scrolling
        // correctly by shrinking the <body> to fit around its content,
        // but mozilla won't act on clicks below the body.  We keep the
        // style.height property set to the viewport height (editor height
        // not including scrollbar), so it will never shrink so that part of
        // the editor isn't clickable.
        var body = root;
        var styleHeight = viewHeight + "px";
        setIfNecessary(body.style, "height", styleHeight);
      }
      else
      {
        setIfNecessary(root.style, "height", "");
      }
    }
    // if near edge, scroll to edge
    var scrollX = getScrollX();
    var scrollY = getScrollY();
    var win = outerWin;
    var r = 20;

    enforceEditability();

    $(sideDiv).addClass('sidedivdelayed');
  }

  function getScrollXY()
  {
    var win = outerWin;
    var odoc = outerWin.document;
    if (typeof(win.pageYOffset) == "number")
    {
      return {
        x: win.pageXOffset,
        y: win.pageYOffset
      };
    }
    var docel = odoc.documentElement;
    if (docel && typeof(docel.scrollTop) == "number")
    {
      return {
        x: docel.scrollLeft,
        y: docel.scrollTop
      };
    }
  }

  function getScrollX()
  {
    return getScrollXY().x;
  }

  function getScrollY()
  {
    return getScrollXY().y;
  }

  function setScrollX(x)
  {
    outerWin.scrollTo(x, getScrollY());
  }

  function setScrollY(y)
  {
    outerWin.scrollTo(getScrollX(), y);
  }

  function setScrollXY(x, y)
  {
    outerWin.scrollTo(x, y);
  }

  var _teardownActions = [];

  function teardown()
  {
    _.each(_teardownActions, function(a)
    {
      a();
    });
  }

  function setDesignMode(newVal)
  {
    try
    {
      function setIfNecessary(target, prop, val)
      {
        if (String(target[prop]).toLowerCase() != val)
        {
          target[prop] = val;
          return true;
        }
        return false;
      }
      if (browser.msie || browser.safari)
      {
        setIfNecessary(root, 'contentEditable', (newVal ? 'true' : 'false'));
      }
      else
      {
        var wasSet = setIfNecessary(doc, 'designMode', (newVal ? 'on' : 'off'));
        if (wasSet && newVal && browser.opera)
        {
          // turning on designMode clears event handlers
          bindTheEventHandlers();
        }
      }
      return true;
    }
    catch (e)
    {
      return false;
    }
  }

  var iePastedLines = null;

  function handleIEPaste(evt)
  {
    // Pasting in IE loses blank lines in a way that loses information;
    // "one\n\ntwo\nthree" becomes "<p>one</p><p>two</p><p>three</p>",
    // which becomes "one\ntwo\nthree".  We can get the correct text
    // from the clipboard directly, but we still have to let the paste
    // happen to get the style information.
    var clipText = window.clipboardData && window.clipboardData.getData("Text");
    if (clipText && doc.selection)
    {
      // this "paste" event seems to mess with the selection whether we try to
      // stop it or not, so can't really do document-level manipulation now
      // or in an idle call-stack.  instead, use IE native manipulation
      //function escapeLine(txt) {
      //return processSpaces(escapeHTML(textify(txt)));
      //}
      //var newHTML = map(clipText.replace(/\r/g,'').split('\n'), escapeLine).join('<br>');
      //doc.selection.createRange().pasteHTML(newHTML);
      //evt.preventDefault();
      //iePastedLines = map(clipText.replace(/\r/g,'').split('\n'), textify);
    }
  }


  var inInternationalComposition = false;
  function handleCompositionEvent(evt)
  {
    // international input events, fired in FF3, at least;  allow e.g. Japanese input
    if (evt.type == "compositionstart")
    {
      inInternationalComposition = true;
    }
    else if (evt.type == "compositionend")
    {
      inInternationalComposition = false;
    }
  }

  editorInfo.ace_getInInternationalComposition = function ()
  {
    return inInternationalComposition;
  }

  function bindTheEventHandlers()
  {
    $(document).on("keydown", handleKeyEvent);
    $(document).on("keypress", handleKeyEvent);
    $(document).on("keyup", handleKeyEvent);
    $(document).on("click", handleClick);
    $(root).on("blur", handleBlur);
    if (browser.msie)
    {
      $(document).on("click", handleIEOuterClick);
    }
    if (browser.msie) $(root).on("paste", handleIEPaste);
    // CompositionEvent is not implemented below IE version 8
    if ( !(browser.msie && browser.version < 9) && document.documentElement)
    {
      $(document.documentElement).on("compositionstart", handleCompositionEvent);
      $(document.documentElement).on("compositionend", handleCompositionEvent);
    }
  }

  function handleIEOuterClick(evt)
  {
    if ((evt.target.tagName || '').toLowerCase() != "html")
    {
      return;
    }
    if (!(evt.pageY > root.clientHeight))
    {
      return;
    }

    // click below the body
    inCallStackIfNecessary("handleOuterClick", function()
    {
      // put caret at bottom of doc
      fastIncorp(11);
      if (isCaret())
      { // don't interfere with drag
        var lastLine = rep.lines.length() - 1;
        var lastCol = rep.lines.atIndex(lastLine).text.length;
        performSelectionChange([lastLine, lastCol], [lastLine, lastCol]);
      }
    });
  }

  function getClassArray(elem, optFilter)
  {
    var bodyClasses = [];
    (elem.className || '').replace(/\S+/g, function(c)
    {
      if ((!optFilter) || (optFilter(c)))
      {
        bodyClasses.push(c);
      }
    });
    return bodyClasses;
  }

  function setClassArray(elem, array)
  {
    elem.className = array.join(' ');
  }

  function setClassPresence(elem, className, present)
  {
    if (present) $(elem).addClass(className);
    else $(elem).removeClass(className);
  }

  function setup()
  {
    doc = document; // defined as a var in scope outside
    inCallStackIfNecessary("setup", function()
    {
      var body = doc.getElementById("innerdocbody");
      root = body; // defined as a var in scope outside
      if (browser.mozilla) addClass(root, "mozilla");
      if (browser.safari) addClass(root, "safari");
      if (browser.msie) addClass(root, "msie");
      if (browser.msie)
      {
        // cache CSS background images
        try
        {
          doc.execCommand("BackgroundImageCache", false, true);
        }
        catch (e)
        { /* throws an error in some IE 6 but not others! */
        }
      }
      setClassPresence(root, "authorColors", true);
      setClassPresence(root, "doesWrap", doesWrap);

      initDynamicCSS();

      enforceEditability();

      // set up dom and rep
      while (root.firstChild) root.removeChild(root.firstChild);
      var oneEntry = createDomLineEntry("");
      doRepLineSplice(0, rep.lines.length(), [oneEntry]);
      insertDomLines(null, [oneEntry.domInfo], null);
      rep.alines = Changeset.splitAttributionLines(
      Changeset.makeAttribution("\n"), "\n");

      bindTheEventHandlers();

    });

    scheduler.setTimeout(function()
    {
      parent.readyFunc(); // defined in code that sets up the inner iframe
    }, 0);

    isSetUp = true;
  }

  function focus()
  {
    window.focus();
  }

  function handleBlur(evt)
  {
    if (browser.msie)
    {
      // a fix: in IE, clicking on a control like a button outside the
      // iframe can "blur" the editor, causing it to stop getting
      // events, though typing still affects it(!).
      setSelection(null);
    }
  }

  function getSelectionPointX(point)
  {
    // doesn't work in wrap-mode
    var node = point.node;
    var index = point.index;

    function leftOf(n)
    {
      return n.offsetLeft;
    }

    function rightOf(n)
    {
      return n.offsetLeft + n.offsetWidth;
    }
    if (!isNodeText(node))
    {
      if (index === 0) return leftOf(node);
      else return rightOf(node);
    }
    else
    {
      // we can get bounds of element nodes, so look for those.
      // allow consecutive text nodes for robustness.
      var charsToLeft = index;
      var charsToRight = node.nodeValue.length - index;
      var n;
      for (n = node.previousSibling; n && isNodeText(n); n = n.previousSibling)
      charsToLeft += n.nodeValue;
      var leftEdge = (n ? rightOf(n) : leftOf(node.parentNode));
      for (n = node.nextSibling; n && isNodeText(n); n = n.nextSibling)
      charsToRight += n.nodeValue;
      var rightEdge = (n ? leftOf(n) : rightOf(node.parentNode));
      var frac = (charsToLeft / (charsToLeft + charsToRight));
      var pixLoc = leftEdge + frac * (rightEdge - leftEdge);
      return Math.round(pixLoc);
    }
  }

  function getPageHeight()
  {
    var win = outerWin;
    var odoc = win.document;
    if (win.innerHeight && win.scrollMaxY) return win.innerHeight + win.scrollMaxY;
    else if (odoc.body.scrollHeight > odoc.body.offsetHeight) return odoc.body.scrollHeight;
    else return odoc.body.offsetHeight;
  }

  function getPageWidth()
  {
    var win = outerWin;
    var odoc = win.document;
    if (win.innerWidth && win.scrollMaxX) return win.innerWidth + win.scrollMaxX;
    else if (odoc.body.scrollWidth > odoc.body.offsetWidth) return odoc.body.scrollWidth;
    else return odoc.body.offsetWidth;
  }

  function getInnerHeight()
  {
    var win = outerWin;
    var odoc = win.document;
    var h;
    if (browser.opera) h = win.innerHeight;
    else h = odoc.documentElement.clientHeight;
    if (h) return h;

    // deal with case where iframe is hidden, hope that
    // style.height of iframe container is set in px
    return Number(editorInfo.frame.parentNode.style.height.replace(/[^0-9]/g, '') || 0);
  }

  function getInnerWidth()
  {
    var win = outerWin;
    var odoc = win.document;
    return odoc.documentElement.clientWidth;
  }

  function scrollNodeVerticallyIntoView(node)
  {
    // requires element (non-text) node;
    // if node extends above top of viewport or below bottom of viewport (or top of scrollbar),
    // scroll it the minimum distance needed to be completely in view.
    var win = outerWin;
    var odoc = outerWin.document;
    var distBelowTop = node.offsetTop + iframePadTop - win.scrollY;
    var distAboveBottom = win.scrollY + getInnerHeight() - (node.offsetTop + iframePadTop + node.offsetHeight);

    if (distBelowTop < 0)
    {
      win.scrollBy(0, distBelowTop);
    }
    else if (distAboveBottom < 0)
    {
      win.scrollBy(0, -distAboveBottom);
    }
  }

  function scrollXHorizontallyIntoView(pixelX)
  {
    var win = outerWin;
    var odoc = outerWin.document;
    pixelX += iframePadLeft;
    var distInsideLeft = pixelX - win.scrollX;
    var distInsideRight = win.scrollX + getInnerWidth() - pixelX;
    if (distInsideLeft < 0)
    {
      win.scrollBy(distInsideLeft, 0);
    }
    else if (distInsideRight < 0)
    {
      win.scrollBy(-distInsideRight + 1, 0);
    }
  }

  function scrollSelectionIntoView()
  {
    if (!rep.selStart) return;
    fixView();
    var focusLine = (rep.selFocusAtStart ? rep.selStart[0] : rep.selEnd[0]);
    scrollNodeVerticallyIntoView(rep.lines.atIndex(focusLine).lineNode);
    if (!doesWrap)
    {
      var browserSelection = getSelection();
      if (browserSelection)
      {
        var focusPoint = (browserSelection.focusAtStart ? browserSelection.startPoint : browserSelection.endPoint);
        var selectionPointX = getSelectionPointX(focusPoint);
        scrollXHorizontallyIntoView(selectionPointX);
        fixView();
      }
    }
  }
  
  var listAttributeName = 'list';
  
  function getLineListType(lineNum)
  {
    return documentAttributeManager.getAttributeOnLine(lineNum, listAttributeName)
  }

  function setLineListType(lineNum, listType)
  {
    if(listType == ''){
      documentAttributeManager.removeAttributeOnLine(lineNum, listAttributeName);
    }else{
      documentAttributeManager.setAttributeOnLine(lineNum, listAttributeName, listType);
    }
    
    //if the list has been removed, it is necessary to renumber
    //starting from the *next* line because the list may have been
    //separated. If it returns null, it means that the list was not cut, try
    //from the current one.
    if(renumberList(lineNum+1)==null)
    {
      renumberList(lineNum);
    }
  }
  
  function renumberList(lineNum){
    //1-check we are in a list
    var type = getLineListType(lineNum);
    if(!type)
    {
      return null;
    }
    type = /([a-z]+)[12345678]/.exec(type);
    if(type[1] == "indent")
    {
      return null;
    }
    
    //2-find the first line of the list
    while(lineNum-1 >= 0 && (type=getLineListType(lineNum-1)))
    {
      type = /([a-z]+)[12345678]/.exec(type);
      if(type[1] == "indent")
        break;
      lineNum--;
    }
    
    //3-renumber every list item of the same level from the beginning, level 1
    //IMPORTANT: never skip a level because there imbrication may be arbitrary
    var builder = Changeset.builder(rep.lines.totalWidth());
    loc = [0,0];
    function applyNumberList(line, level)
    {
      //init
      var position = 1;
      var curLevel = level;
      var listType;
      //loop over the lines
      while(listType = getLineListType(line))
      {
        //apply new num
        listType = /([a-z]+)([12345678])/.exec(listType);
        curLevel = Number(listType[2]);
        if(isNaN(curLevel) || listType[0] == "indent")
        {
          return line;
        }
        else if(curLevel == level)
        {
          ChangesetUtils.buildKeepRange(rep, builder, loc, (loc = [line, 0]));
          ChangesetUtils.buildKeepRange(rep, builder, loc, (loc = [line, 1]), [
            ['start', position]
          ], rep.apool);
          
          position++;
          line++;
        }
        else if(curLevel < level)
        {
          return line;//back to parent
        }
        else
        {
          line = applyNumberList(line, level+1);//recursive call
        }
      }
      return line;
    }
    
    applyNumberList(lineNum, 1);
    var cs = builder.toString();
    if (!Changeset.isIdentity(cs))
    {
      performDocumentApplyChangeset(cs);
    }
    
    //4-apply the modifications
    
    
  }
  

  function doInsertList(type)
  {
    if (!(rep.selStart && rep.selEnd))
    {
      return;
    }

    var firstLine, lastLine;
    firstLine = rep.selStart[0];
    lastLine = Math.max(firstLine, rep.selEnd[0] - ((rep.selEnd[1] === 0) ? 1 : 0));

    var allLinesAreList = true;
    for (var n = firstLine; n <= lastLine; n++)
    {
      var listType = getLineListType(n);
      if (!listType || listType.slice(0, type.length) != type)
      {
        allLinesAreList = false;
        break;
      }
    }

    var mods = [];
    for (var n = firstLine; n <= lastLine; n++)
    {
      var t = '';
      var level = 0;
      var listType = /([a-z]+)([12345678])/.exec(getLineListType(n));
      if (listType)
      {
        t = listType[1];
        level = Number(listType[2]);
      }
      var t = getLineListType(n);
      mods.push([n, allLinesAreList ? 'indent' + level : (t ? type + level : type + '1')]);
    }
    
    _.each(mods, function(mod){
      setLineListType(mod[0], mod[1]);
    });
  }
  
  function doInsertUnorderedList(){
    doInsertList('bullet');
  }
  function doInsertOrderedList(){
    doInsertList('number');
  }
  editorInfo.ace_doInsertUnorderedList = doInsertUnorderedList;
  editorInfo.ace_doInsertOrderedList = doInsertOrderedList;
  
  var lineNumbersShown;
  var sideDivInner;

  function initLineNumbers()
  {
    lineNumbersShown = 1;
    sideDiv.innerHTML = '<table border="0" cellpadding="0" cellspacing="0" align="right">' + '<tr><td id="sidedivinner"><div>1</div></td></tr></table>';
    sideDivInner = outerWin.document.getElementById("sidedivinner");
  }

  function updateLineNumbers()
  {
    var newNumLines = rep.lines.length();
    if (newNumLines < 1) newNumLines = 1;
    //update height of all current line numbers
  
    var a = sideDivInner.firstChild;
    var b = doc.body.firstChild;
    var n = 0;
    
    if (currentCallStack && currentCallStack.domClean)
    {

      while (a && b)
      {
        if(n > lineNumbersShown) //all updated, break
        break;

        var h = (b.clientHeight || b.offsetHeight);
        if (b.nextSibling)
        {
          // when text is zoomed in mozilla, divs have fractional
          // heights (though the properties are always integers)
          // and the line-numbers don't line up unless we pay
          // attention to where the divs are actually placed...
          // (also: padding on TTs/SPANs in IE...)
          h = b.nextSibling.offsetTop - b.offsetTop;
        }
        if (h)
        {
          var hpx = h + "px";
          if (a.style.height != hpx) {
            a.style.height = hpx;
          }
        }
        a = a.nextSibling;
        b = b.nextSibling;
        n++;
      }
    }	
	
    if (newNumLines != lineNumbersShown)
    {
      var container = sideDivInner;
      var odoc = outerWin.document;
      var fragment = odoc.createDocumentFragment();
      while (lineNumbersShown < newNumLines)
      {
        lineNumbersShown++;
        var n = lineNumbersShown;
        var div = odoc.createElement("DIV");	
        //calculate height for new line number
        var h = (b.clientHeight || b.offsetHeight);
        
        if (b.nextSibling)
          h = b.nextSibling.offsetTop - b.offsetTop;
        
        if(h) // apply style to div
          div.style.height = h +"px";
			
        div.appendChild(odoc.createTextNode(String(n)));
        fragment.appendChild(div);
        b = b.nextSibling;
      }
      
      container.appendChild(fragment);
      while (lineNumbersShown > newNumLines)
      {
        container.removeChild(container.lastChild);
        lineNumbersShown--;
      }
    }
  }
  
  
  // Init documentAttributeManager
  documentAttributeManager = new AttributeManager(rep, performDocumentApplyChangeset);
  editorInfo.ace_performDocumentApplyAttributesToRange = function () {
    return documentAttributeManager.setAttributesOnRange.apply(documentAttributeManager, arguments);
  };

  this.init = function () {
    $(document).ready(function(){
      doc = document; // defined as a var in scope outside
      inCallStack("setup", function()
      {
        var body = doc.getElementById("innerdocbody");
        root = body; // defined as a var in scope outside
        if (browser.mozilla) $(root).addClass("mozilla");
        if (browser.safari) $(root).addClass("safari");
        if (browser.msie) $(root).addClass("msie");
        if (browser.msie)
        {
          // cache CSS background images
          try
          {
            doc.execCommand("BackgroundImageCache", false, true);
          }
          catch (e)
          { /* throws an error in some IE 6 but not others! */
          }
        }
        setClassPresence(root, "authorColors", true);
        setClassPresence(root, "doesWrap", doesWrap);

        initDynamicCSS();

        enforceEditability();

        // set up dom and rep
        while (root.firstChild) root.removeChild(root.firstChild);
        var oneEntry = createDomLineEntry("");
        doRepLineSplice(0, rep.lines.length(), [oneEntry]);
        insertDomLines(null, [oneEntry.domInfo], null);
        rep.alines = Changeset.splitAttributionLines(
        Changeset.makeAttribution("\n"), "\n");

        bindTheEventHandlers();

      });
    
      hooks.callAll('aceInitialized', {
        editorInfo: editorInfo,
        rep: rep,
        documentAttributeManager: documentAttributeManager
      });
    
      scheduler.setTimeout(function()
      {
        parent.readyFunc(); // defined in code that sets up the inner iframe
      }, 0);

      isSetUp = true;
    });
  }

}

exports.init = function () {
  var editor = new Ace2Inner()
  editor.init();
};<|MERGE_RESOLUTION|>--- conflicted
+++ resolved
@@ -3744,51 +3744,34 @@
           }, 200);
         }
 
-<<<<<<< HEAD
-       /* Attempt to apply some sanity to cursor handling in Chrome after a copy / paste event
-           We have to do this the way we do because rep. doesn't hold the value for keyheld events IE if the user
-           presses and holds the arrow key */
-        if((evt.which == 37 || evt.which == 38 || evt.which == 39 || evt.which == 40) && $.browser.chrome){
-=======
         /* Attempt to apply some sanity to cursor handling in Chrome after a copy / paste event
            We have to do this the way we do because rep. doesn't hold the value for keyheld events IE if the user
            presses and holds the arrow key */
         if((evt.which == 37 || evt.which == 38 || evt.which == 39 || evt.which == 40) && $.browser.chrome){
-          var isLeftArrow = evt.which === 37;
-          var isUpArrow = evt.which === 38;
-          var isRightArrow = evt.which === 39;
-          var isDownArrow = evt.which === 40;
-
->>>>>>> 945d5b98
+
           var newVisibleLineRange = getVisibleLineRange(); // get the current visible range -- This works great.
           var lineHeight = textLineHeight(); // what Is the height of each line?
           var myselection = document.getSelection(); // get the current caret selection, can't use rep. here because that only gives us the start position not the current
           var caretOffsetTop = myselection.focusNode.parentNode.offsetTop; // get the carets selection offset in px IE 214
 
-<<<<<<< HEAD
           if(caretOffsetTop){ // sometimes caretOffsetTop bugs out and returns 0, not sure why, possible Chrome bug?  Either way if it does we don't wanna mess with it
             var lineNum = Math.round(caretOffsetTop / lineHeight) ; // Get the current Line Number IE 84
             newVisibleLineRange[1] = newVisibleLineRange[1]-1;
-=======
-          if((isUpArrow || isLeftArrow || isRightArrow || isDownArrow) && caretOffsetTop){ // was it an up arrow or left arrow?
-            var lineNum = Math.round(caretOffsetTop / lineHeight) ; // Get the current Line Number IE 84
->>>>>>> 945d5b98
             var caretIsVisible = (lineNum > newVisibleLineRange[0] && lineNum < newVisibleLineRange[1]); // Is the cursor in the visible Range IE ie 84 > 14 and 84 < 90?
+
             if(!caretIsVisible){ // is the cursor no longer visible to the user?
               // Oh boy the caret is out of the visible area, I need to scroll the browser window to lineNum.
               // Get the new Y by getting the line number and multiplying by the height of each line.
-<<<<<<< HEAD
               if(evt.which == 37 || evt.which == 38){ // If left or up
                 var newY = lineHeight * (lineNum -1); // -1 to go to the line above
               }else if(evt.which == 39 || evt.which == 40){ // if down or right
                 var newY = getScrollY() + (lineHeight*3); // the offset and one additional line
               }
-=======
-              var newY = lineHeight * (lineNum -1); // -1 to go to the line above
->>>>>>> 945d5b98
               setScrollY(newY); // set the scroll height of the browser
             }
+
           }
+
         }
 
       }
