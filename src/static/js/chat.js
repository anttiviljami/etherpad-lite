--- conflicted
+++ resolved
@@ -233,27 +233,15 @@
           }
         });
 
-<<<<<<< HEAD
         $('body:not(#chatinput)').on("keydown", function(evt){
           if (evt.altKey && evt.which == 67){
             // Alt c focuses on the Chat window
             $(this).blur();
-            parent.parent.chat.show();
-            parent.parent.chat.focus();
+            window.chat.show();
+            window.chat.focus();
             evt.preventDefault();
           }
         });
-=======
-      $('body:not(#chatinput)').on("keydown", function(evt){
-        if (evt.altKey && evt.which == 67){
-          // Alt c focuses on the Chat window
-          $(this).blur();
-          window.chat.show();
-          window.chat.focus();
-          evt.preventDefault();
-        }
-      });
->>>>>>> 27d4686f
 
         $("#chatinput").keypress(function(evt){
           //if the user typed enter, fire the send
