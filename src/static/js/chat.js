--- conflicted
+++ resolved
@@ -151,11 +151,7 @@
               // (string | mandatory) the heading of the notification
               title: ctx.authorName,
               // (string | mandatory) the text inside the notification
-<<<<<<< HEAD
-              text: text,
-=======
               text: ctx.text,
->>>>>>> 9d14c370
               // (bool | optional) if you want it to fade out on its own or just sit there
               sticky: ctx.sticky,
               // (int | optional) the time you want it to be alive for before fading out
