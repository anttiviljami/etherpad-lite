/**
 * This code is mostly from the old Etherpad. Please help us to comment this code. 
 * This helps other people to understand this code better and helps them to improve it.
 * TL;DR COMMENTS ON THIS FILE ARE HIGHLY APPRECIATED
 */

// THIS FILE IS ALSO AN APPJET MODULE: etherpad.collab.ace.domline
// %APPJET%: import("etherpad.admin.plugins");
/**
 * Copyright 2009 Google Inc.
 *
 * Licensed under the Apache License, Version 2.0 (the "License");
 * you may not use this file except in compliance with the License.
 * You may obtain a copy of the License at
 *
 *      http://www.apache.org/licenses/LICENSE-2.0
 *
 * Unless required by applicable law or agreed to in writing, software
 * distributed under the License is distributed on an "AS-IS" BASIS,
 * WITHOUT WARRANTIES OR CONDITIONS OF ANY KIND, either express or implied.
 * See the License for the specific language governing permissions and
 * limitations under the License.
 */

// requires: top
// requires: plugins
// requires: undefined

var Security = require('./security');
var hooks = require('./pluginfw/hooks');
var _ = require('./underscore');
var lineAttributeMarker = require('./linestylefilter').lineAttributeMarker;
var noop = function(){};


var domline = {};

domline.addToLineClass = function(lineClass, cls)
{
  // an "empty span" at any point can be used to add classes to
  // the line, using line:className.  otherwise, we ignore
  // the span.
  cls.replace(/\S+/g, function(c)
  {
    if (c.indexOf("line:") == 0)
    {
      // add class to line
      lineClass = (lineClass ? lineClass + ' ' : '') + c.substring(5);
    }
  });
  return lineClass;
}

// if "document" is falsy we don't create a DOM node, just
// an object with innerHTML and className
domline.createDomLine = function(nonEmpty, doesWrap, optBrowser, optDocument)
{
  var result = {
    node: null,
    appendSpan: noop,
    prepareForAdd: noop,
    notifyAdded: noop,
    clearSpans: noop,
    finishUpdate: noop,
    lineMarker: 0
  };

  var browser = (optBrowser || {});
  var document = optDocument;

  if (document)
  {
    result.node = document.createElement("div");
  }
  else
  {
    result.node = {
      innerHTML: '',
      className: ''
    };
  }

  var html = [];
  var preHtml = '', 
  postHtml = '';
  var curHTML = null;

  function processSpaces(s)
  {
    return domline.processSpaces(s, doesWrap);
  }

  var perTextNodeProcess = (doesWrap ? _.identity : processSpaces);
  var perHtmlLineProcess = (doesWrap ? processSpaces : _.identity);
  var lineClass = 'ace-line';
  result.appendSpan = function(txt, cls)
  {
    var processedMarker = false;
    // Handle lineAttributeMarker, if present
    if (cls.indexOf(lineAttributeMarker) >= 0)
    {
      var listType = /(?:^| )list:(\S+)/.exec(cls);
      var start = /(?:^| )start:(\S+)/.exec(cls);

<<<<<<< HEAD
      console.log("WUT", cls, lineAttributeMarker)

=======
>>>>>>> 6597c287
      _.map(hooks.callAll("aceDomLinePreProcessLineAttributes", {
        domline: domline,
        cls: cls
      }), function(modifier)
      {
        preHtml += modifier.preHtml;
        postHtml += modifier.postHtml;
        processedMarker |= modifier.processedMarker;
      });

      if (listType)
      {
        listType = listType[1];
        if (listType)
        {
          if(listType.indexOf("number") < 0)
          {
            preHtml += '<ul class="list-' + Security.escapeHTMLAttribute(listType) + '"><li>';
            postHtml = '</li></ul>' + postHtml;
          }
          else
          {
            if(start){ // is it a start of a list with more than one item in?
              if(start[1] == 1){ // if its the first one at this level?
                lineClass = lineClass + " " + "list-start-" + listType; // Add start class to DIV node
              }
              preHtml += '<ol start='+start[1]+' class="list-' + Security.escapeHTMLAttribute(listType) + '"><li>';
            }else{
              preHtml += '<ol class="list-' + Security.escapeHTMLAttribute(listType) + '"><li>'; // Handles pasted contents into existing lists
            }
            postHtml += '</li></ol>';
          }
        } 
        processedMarker = true;
      }
      _.map(hooks.callAll("aceDomLineProcessLineAttributes", {
        domline: domline,
        cls: cls
      }), function(modifier)
      {
        preHtml += modifier.preHtml;
        postHtml += modifier.postHtml;
        processedMarker |= modifier.processedMarker;
      });
      if( processedMarker ){
        result.lineMarker += txt.length;
        return; // don't append any text
      } 
    }
    var href = null;
    var simpleTags = null;
    if (cls.indexOf('url') >= 0)
    {
      cls = cls.replace(/(^| )url:(\S+)/g, function(x0, space, url)
      {
        href = url;
        return space + "url";
      });
    }
    if (cls.indexOf('tag') >= 0)
    {
      cls = cls.replace(/(^| )tag:(\S+)/g, function(x0, space, tag)
      {
        if (!simpleTags) simpleTags = [];
        simpleTags.push(tag.toLowerCase());
        return space + tag;
      });
    }

    var extraOpenTags = "";
    var extraCloseTags = "";

    _.map(hooks.callAll("aceCreateDomLine", {
      domline: domline,
      cls: cls
    }), function(modifier)
    {
      cls = modifier.cls;
      extraOpenTags = extraOpenTags + modifier.extraOpenTags;
      extraCloseTags = modifier.extraCloseTags + extraCloseTags;
    });

    if ((!txt) && cls)
    {
      lineClass = domline.addToLineClass(lineClass, cls);
    }
    else if (txt)
    {
      if (href)
      {
        if(!~href.indexOf("://") && !~href.indexOf("mailto:")) // if the url doesn't include a protocol prefix, assume http
        {
          href = "http://"+href;
        }
        extraOpenTags = extraOpenTags + '<a href="' + Security.escapeHTMLAttribute(href) + '">';
        extraCloseTags = '</a>' + extraCloseTags;
      }
      if (simpleTags)
      {
        simpleTags.sort();
        extraOpenTags = extraOpenTags + '<' + simpleTags.join('><') + '>';
        simpleTags.reverse();
        extraCloseTags = '</' + simpleTags.join('></') + '>' + extraCloseTags;
      }
      html.push('<span class="', Security.escapeHTMLAttribute(cls || ''), '">', extraOpenTags, perTextNodeProcess(Security.escapeHTML(txt)), extraCloseTags, '</span>');
    }
  };
  result.clearSpans = function()
  {
    html = [];
    lineClass = ''; // non-null to cause update
    result.lineMarker = 0;
  };

  function writeHTML()
  {
    var newHTML = perHtmlLineProcess(html.join(''));
    if (!newHTML)
    {
      if ((!document) || (!optBrowser))
      {
        newHTML += '&nbsp;';
      }
      else if (!browser.msie)
      {
        newHTML += '<br/>';
      }
    }
    if (nonEmpty)
    {
      newHTML = (preHtml || '') + newHTML + (postHtml || '');
    }
    html = preHtml = postHtml = ''; // free memory
    if (newHTML !== curHTML)
    {
      curHTML = newHTML;
      result.node.innerHTML = curHTML;
    }
    if (lineClass !== null) result.node.className = lineClass;
	
	hooks.callAll("acePostWriteDomLineHTML", {
        node: result.node
	});
  }
  result.prepareForAdd = writeHTML;
  result.finishUpdate = writeHTML;
  result.getInnerHTML = function()
  {
    return curHTML || '';
  };
  return result;
};

domline.processSpaces = function(s, doesWrap)
{
  if (s.indexOf("<") < 0 && !doesWrap)
  {
    // short-cut
    return s.replace(/ /g, '&nbsp;');
  }
  var parts = [];
  s.replace(/<[^>]*>?| |[^ <]+/g, function(m)
  {
    parts.push(m);
  });
  if (doesWrap)
  {
    var endOfLine = true;
    var beforeSpace = false;
    // last space in a run is normal, others are nbsp,
    // end of line is nbsp
    for (var i = parts.length - 1; i >= 0; i--)
    {
      var p = parts[i];
      if (p == " ")
      {
        if (endOfLine || beforeSpace) parts[i] = '&nbsp;';
        endOfLine = false;
        beforeSpace = true;
      }
      else if (p.charAt(0) != "<")
      {
        endOfLine = false;
        beforeSpace = false;
      }
    }
    // beginning of line is nbsp
    for (var i = 0; i < parts.length; i++)
    {
      var p = parts[i];
      if (p == " ")
      {
        parts[i] = '&nbsp;';
        break;
      }
      else if (p.charAt(0) != "<")
      {
        break;
      }
    }
  }
  else
  {
    for (var i = 0; i < parts.length; i++)
    {
      var p = parts[i];
      if (p == " ")
      {
        parts[i] = '&nbsp;';
      }
    }
  }
  return parts.join('');
};

exports.domline = domline;<|MERGE_RESOLUTION|>--- conflicted
+++ resolved
@@ -102,11 +102,6 @@
       var listType = /(?:^| )list:(\S+)/.exec(cls);
       var start = /(?:^| )start:(\S+)/.exec(cls);
 
-<<<<<<< HEAD
-      console.log("WUT", cls, lineAttributeMarker)
-
-=======
->>>>>>> 6597c287
       _.map(hooks.callAll("aceDomLinePreProcessLineAttributes", {
         domline: domline,
         cls: cls
