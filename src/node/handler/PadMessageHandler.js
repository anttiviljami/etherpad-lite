/**
 * The MessageHandler handles all Messages that comes from Socket.IO and controls the sessions
 */

/*
 * Copyright 2009 Google Inc., 2011 Peter 'Pita' Martischka (Primary Technology Ltd)
 *
 * Licensed under the Apache License, Version 2.0 (the "License");
 * you may not use this file except in compliance with the License.
 * You may obtain a copy of the License at
 *
 *      http://www.apache.org/licenses/LICENSE-2.0
 *
 * Unless required by applicable law or agreed to in writing, software
 * distributed under the License is distributed on an "AS-IS" BASIS,
 * WITHOUT WARRANTIES OR CONDITIONS OF ANY KIND, either express or implied.
 * See the License for the specific language governing permissions and
 * limitations under the License.
 */


var ERR = require("async-stacktrace");
var async = require("async");
var padManager = require("../db/PadManager");
var Changeset = require("ep_etherpad-lite/static/js/Changeset");
var AttributePool = require("ep_etherpad-lite/static/js/AttributePool");
var AttributeManager = require("ep_etherpad-lite/static/js/AttributeManager");
var authorManager = require("../db/AuthorManager");
var readOnlyManager = require("../db/ReadOnlyManager");
var settings = require('../utils/Settings');
var securityManager = require("../db/SecurityManager");
var plugins = require("ep_etherpad-lite/static/js/pluginfw/plugins.js");
var log4js = require('log4js');
var messageLogger = log4js.getLogger("message");
var accessLogger = log4js.getLogger("access");
var _ = require('underscore');
var hooks = require("ep_etherpad-lite/static/js/pluginfw/hooks.js");
var channels = require("channels");
var stats = require('../stats');
var remoteAddress = require("../utils/RemoteAddress").remoteAddress;

/**
 * A associative array that saves informations about a session
 * key = sessionId
 * values = padId, readonlyPadId, readonly, author, rev
 *   padId = the real padId of the pad
 *   readonlyPadId = The readonly pad id of the pad
 *   readonly = Wether the client has only read access (true) or read/write access (false)
 *   rev = That last revision that was send to this client
 *   author = the author name of this session
 */
var sessioninfos = {};
exports.sessioninfos = sessioninfos;

// Measure total amount of users
stats.gauge('totalUsers', function() {
  return Object.keys(socketio.sockets.sockets).length
})

/**
 * A changeset queue per pad that is processed by handleUserChanges()
 */
var padChannels = new channels.channels(handleUserChanges);

/**
 * Saves the Socket class we need to send and recieve data from the client
 */
var socketio;

/**
 * This Method is called by server.js to tell the message handler on which socket it should send
 * @param socket_io The Socket
 */
exports.setSocketIO = function(socket_io)
{
  socketio=socket_io;
}

/**
 * Handles the connection of a new user
 * @param client the new client
 */
exports.handleConnect = function(client)
{
  stats.meter('connects').mark();

  //Initalize sessioninfos for this new session
  sessioninfos[client.id]={};
}

/**
 * Kicks all sessions from a pad
 * @param client the new client
 */
exports.kickSessionsFromPad = function(padID)
{
  //skip if there is nobody on this pad
  if(socketio.sockets.clients(padID).length == 0)
    return;

  //disconnect everyone from this pad
  socketio.sockets.in(padID).json.send({disconnect:"deleted"});
}

/**
 * Handles the disconnection of a user
 * @param client the client that leaves
 */
exports.handleDisconnect = function(client)
{
  stats.meter('disconnects').mark();

  //save the padname of this session
  var session = sessioninfos[client.id];

  //if this connection was already etablished with a handshake, send a disconnect message to the others
  if(session && session.author)
  {

    // Get the IP address from our persistant object
    var ip = remoteAddress[client.id];

    // Anonymize the IP address if IP logging is disabled
    if(settings.disableIPlogging) {
      ip = 'ANONYMOUS';
    }

    accessLogger.info('[LEAVE] Pad "'+session.padId+'": Author "'+session.author+'" on client '+client.id+' with IP "'+ip+'" left the pad')

    //get the author color out of the db
    authorManager.getAuthorColorId(session.author, function(err, color)
    {
      ERR(err);

      //prepare the notification for the other users on the pad, that this user left
      var messageToTheOtherUsers = {
        "type": "COLLABROOM",
        "data": {
          type: "USER_LEAVE",
          userInfo: {
            "ip": "127.0.0.1",
            "colorId": color,
            "userAgent": "Anonymous",
            "userId": session.author
          }
        }
      };

      //Go trough all user that are still on the pad, and send them the USER_LEAVE message
      client.broadcast.to(session.padId).json.send(messageToTheOtherUsers);

      // Allow plugins to hook into users leaving the pad
      hooks.callAll("userLeave", session);
    });
  }

  //Delete the sessioninfos entrys of this session
  delete sessioninfos[client.id];
}

/**
 * Handles a message from a user
 * @param client the client that send this message
 * @param message the message from the client
 */
exports.handleMessage = function(client, message)
{
  if(message == null)
  {
    return;
  }
  if(!message.type)
  {
    return;
  }
  var thisSession = sessioninfos[client.id]
  if(!thisSession) {
    messageLogger.warn("Dropped message from an unknown connection.")
    return;
  }

  var handleMessageHook = function(callback){
    var dropMessage = false;
    // Call handleMessage hook. If a plugin returns null, the message will be dropped. Note that for all messages
    // handleMessage will be called, even if the client is not authorized
    hooks.aCallAll("handleMessage", { client: client, message: message }, function ( err, messages ) {
      if(ERR(err, callback)) return;
      _.each(messages, function(newMessage){
        if ( newMessage === null ) {
          dropMessage = true;
        }
      });

      // If no plugins explicitly told us to drop the message, its ok to proceed
      if(!dropMessage){ callback() };
    });
  }

  var finalHandler = function () {
    //Check what type of message we get and delegate to the other methodes
    if(message.type == "CLIENT_READY") {
      handleClientReady(client, message);
    } else if(message.type == "CHANGESET_REQ") {
      handleChangesetRequest(client, message);
    } else if(message.type == "COLLABROOM") {
      if (thisSession.readonly) {
        messageLogger.warn("Dropped message, COLLABROOM for readonly pad");
      } else if (message.data.type == "USER_CHANGES") {
        stats.counter('pendingEdits').inc()
        padChannels.emit(message.padId, {client: client, message: message});// add to pad queue
      } else if (message.data.type == "USERINFO_UPDATE") {
        handleUserInfoUpdate(client, message);
      } else if (message.data.type == "CHAT_MESSAGE") {
        handleChatMessage(client, message);
      } else if (message.data.type == "GET_CHAT_MESSAGES") {
        handleGetChatMessages(client, message);
      } else if (message.data.type == "SAVE_REVISION") {
        handleSaveRevisionMessage(client, message);
      } else if (message.data.type == "CLIENT_MESSAGE" &&
                 message.data.payload != null &&
                 message.data.payload.type == "suggestUserName") {
        handleSuggestUserName(client, message);
      } else {
        messageLogger.warn("Dropped message, unknown COLLABROOM Data  Type " + message.data.type);
      }
    } else {
      messageLogger.warn("Dropped message, unknown Message Type " + message.type);
    }
  };

  if (message) {
    async.series([
      handleMessageHook,
      //check permissions
      function(callback)
      {
        // client tried to auth for the first time (first msg from the client)
        if(message.type == "CLIENT_READY") {
          // Remember this information since we won't
          // have the cookie in further socket.io messages.
          // This information will be used to check if
          // the sessionId of this connection is still valid
          // since it could have been deleted by the API.
          sessioninfos[client.id].auth =
          {
            sessionID: message.sessionID,
            padID: message.padId,
            token : message.token,
            password: message.password
          };
        }

        // Note: message.sessionID is an entirely different kind of
        // session from the sessions we use here! Beware!
        // FIXME: Call our "sessions" "connections".
        // FIXME: Use a hook instead
        // FIXME: Allow to override readwrite access with readonly

        // FIXME: A message might arrive but wont have an auth object, this is obviously bad so we should deny it
        // Simulate using the load testing tool
        if(!sessioninfos[client.id].auth){
          console.error("Auth was never applied to a session.  If you are using the stress-test tool then restart Etherpad and the Stress test tool.")
          callback();
        }else{
          var auth = sessioninfos[client.id].auth;
          var checkAccessCallback = function(err, statusObject)
          {
            if(ERR(err, callback)) return;

            //access was granted
            if(statusObject.accessStatus == "grant")
            {
              callback();
            }
            //no access, send the client a message that tell him why
            else
            {
              client.json.send({accessStatus: statusObject.accessStatus})
            }
          };
          //check if pad is requested via readOnly
          if (auth.padID.indexOf("r.") === 0) {
            //Pad is readOnly, first get the real Pad ID
            readOnlyManager.getPadId(auth.padID, function(err, value) {
              ERR(err);
              securityManager.checkAccess(value, auth.sessionID, auth.token, auth.password, checkAccessCallback);
            });
          } else {
            securityManager.checkAccess(auth.padID, auth.sessionID, auth.token, auth.password, checkAccessCallback);
          }
        }
      },
      finalHandler
    ]);
  }
}


/**
 * Handles a save revision message
 * @param client the client that send this message
 * @param message the message from the client
 */
function handleSaveRevisionMessage(client, message){
  var padId = sessioninfos[client.id].padId;
  var userId = sessioninfos[client.id].author;

  padManager.getPad(padId, function(err, pad)
  {
    if(ERR(err)) return;

    pad.addSavedRevision(pad.head, userId);
  });
}

/**
 * Handles a custom message, different to the function below as it handles objects not strings and you can
 * direct the message to specific sessionID
 *
 * @param msg {Object} the message we're sending
 * @param sessionID {string} the socketIO session to which we're sending this message
 */
exports.handleCustomObjectMessage = function (msg, sessionID, cb) {
  if(msg.data.type === "CUSTOM"){
    if(sessionID){ // If a sessionID is targeted then send directly to this sessionID
      socketio.sockets.socket(sessionID).json.send(msg); // send a targeted message
    }else{
      socketio.sockets.in(msg.data.payload.padId).json.send(msg); // broadcast to all clients on this pad
    }
  }
  cb(null, {});
}


/**
 * Handles a custom message (sent via HTTP API request)
 *
 * @param padID {Pad} the pad to which we're sending this message
 * @param msg {String} the message we're sending
 */
exports.handleCustomMessage = function (padID, msg, cb) {
  var time = new Date().getTime();
  var msg = {
    type: 'COLLABROOM',
    data: {
      type: msg,
      time: time
    }
  };
  socketio.sockets.in(padID).json.send(msg);

  cb(null, {});
}

/**
 * Handles a Chat Message
 * @param client the client that send this message
 * @param message the message from the client
 */
function handleChatMessage(client, message)
{
  var time = new Date().getTime();
  var userId = sessioninfos[client.id].author;
  var text = message.data.text;
  var padId = sessioninfos[client.id].padId;

  var pad;
  var userName;

  async.series([
    //get the pad
    function(callback)
    {
      padManager.getPad(padId, function(err, _pad)
      {
        if(ERR(err, callback)) return;
        pad = _pad;
        callback();
      });
    },
    function(callback)
    {
      authorManager.getAuthorName(userId, function(err, _userName)
      {
        if(ERR(err, callback)) return;
        userName = _userName;
        callback();
      });
    },
    //save the chat message and broadcast it
    function(callback)
    {
      //save the chat message
      pad.appendChatMessage(text, userId, time);

      var msg = {
        type: "COLLABROOM",
        data: {
                type: "CHAT_MESSAGE",
                userId: userId,
                userName: userName,
                time: time,
                text: text
              }
      };

      //broadcast the chat message to everyone on the pad
      socketio.sockets.in(padId).json.send(msg);

      callback();
    }
  ], function(err)
  {
    ERR(err);
  });
}

/**
 * Handles the clients request for more chat-messages
 * @param client the client that send this message
 * @param message the message from the client
 */
function handleGetChatMessages(client, message)
{
  if(message.data.start == null)
  {
    messageLogger.warn("Dropped message, GetChatMessages Message has no start!");
    return;
  }
  if(message.data.end == null)
  {
    messageLogger.warn("Dropped message, GetChatMessages Message has no start!");
    return;
  }

  var start = message.data.start;
  var end = message.data.end;
  var count = start - count;

  if(count < 0 && count > 100)
  {
    messageLogger.warn("Dropped message, GetChatMessages Message, client requested invalid amout of messages!");
    return;
  }

  var padId = sessioninfos[client.id].padId;
  var pad;

  async.series([
    //get the pad
    function(callback)
    {
      padManager.getPad(padId, function(err, _pad)
      {
        if(ERR(err, callback)) return;
        pad = _pad;
        callback();
      });
    },
    function(callback)
    {
      pad.getChatMessages(start, end, function(err, chatMessages)
      {
        if(ERR(err, callback)) return;

        var infoMsg = {
          type: "COLLABROOM",
          data: {
            type: "CHAT_MESSAGES",
            messages: chatMessages
          }
        };

        // send the messages back to the client
        client.json.send(infoMsg);
      });
    }]);
}

/**
 * Handles a handleSuggestUserName, that means a user have suggest a userName for a other user
 * @param client the client that send this message
 * @param message the message from the client
 */
function handleSuggestUserName(client, message)
{
  //check if all ok
  if(message.data.payload.newName == null)
  {
    messageLogger.warn("Dropped message, suggestUserName Message has no newName!");
    return;
  }
  if(message.data.payload.unnamedId == null)
  {
    messageLogger.warn("Dropped message, suggestUserName Message has no unnamedId!");
    return;
  }

  var padId = sessioninfos[client.id].padId,
      clients = socketio.sockets.clients(padId);

  //search the author and send him this message
  for(var i = 0; i < clients.length; i++) {
    var session = sessioninfos[clients[i].id];
    if(session && session.author == message.data.payload.unnamedId) {
      clients[i].json.send(message);
      break;
    }
  }
}

/**
 * Handles a USERINFO_UPDATE, that means that a user have changed his color or name. Anyway, we get both informations
 * @param client the client that send this message
 * @param message the message from the client
 */
function handleUserInfoUpdate(client, message)
{
  //check if all ok
  if(message.data.userInfo == null)
  {
    messageLogger.warn("Dropped message, USERINFO_UPDATE Message has no userInfo!");
    return;
  }
  if(message.data.userInfo.colorId == null)
  {
    messageLogger.warn("Dropped message, USERINFO_UPDATE Message has no colorId!");
    return;
  }

  //Find out the author name of this session
  var author = sessioninfos[client.id].author;

  //Tell the authorManager about the new attributes
  authorManager.setAuthorColorId(author, message.data.userInfo.colorId);
  authorManager.setAuthorName(author, message.data.userInfo.name);

  var padId = sessioninfos[client.id].padId;

  var infoMsg = {
    type: "COLLABROOM",
    data: {
      // The Client doesn't know about USERINFO_UPDATE, use USER_NEWINFO
      type: "USER_NEWINFO",
      userInfo: {
        userId: author,
        //set a null name, when there is no name set. cause the client wants it null
        name: message.data.userInfo.name || null,
        colorId: message.data.userInfo.colorId,
        userAgent: "Anonymous",
        ip: "127.0.0.1",
      }
    }
  };

  //Send the other clients on the pad the update message
  client.broadcast.to(padId).json.send(infoMsg);
}

/**
 * Handles a USER_CHANGES message, where the client submits its local
 * edits as a changeset.
 *
 * This handler's job is to update the incoming changeset so that it applies
 * to the latest revision, then add it to the pad, broadcast the changes
 * to all other clients, and send a confirmation to the submitting client.
 *
 * This function is based on a similar one in the original Etherpad.
 *   See https://github.com/ether/pad/blob/master/etherpad/src/etherpad/collab/collab_server.js in the function applyUserChanges()
 *
 * @param client the client that send this message
 * @param message the message from the client
 */
function handleUserChanges(data, cb)
{
  var client = data.client
    , message = data.message

  // This one's no longer pending, as we're gonna process it now
  stats.counter('pendingEdits').dec()

  // Make sure all required fields are present
  if(message.data.baseRev == null)
  {
    messageLogger.warn("Dropped message, USER_CHANGES Message has no baseRev!");
    return cb();
  }
  if(message.data.apool == null)
  {
    messageLogger.warn("Dropped message, USER_CHANGES Message has no apool!");
    return cb();
  }
  if(message.data.changeset == null)
  {
    messageLogger.warn("Dropped message, USER_CHANGES Message has no changeset!");
    return cb();
  }
  //TODO: this might happen with other messages too => find one place to copy the session 
  //and always use the copy. atm a message will be ignored if the session is gone even 
  //if the session was valid when the message arrived in the first place
  if(!sessioninfos[client.id])
  {
    messageLogger.warn("Dropped message, disconnect happened in the mean time");
    return cb();
  }

  //get all Vars we need
  var baseRev = message.data.baseRev;
  var wireApool = (new AttributePool()).fromJsonable(message.data.apool);
  var changeset = message.data.changeset;
  // The client might disconnect between our callbacks. We should still
  // finish processing the changeset, so keep a reference to the session.
  var thisSession = sessioninfos[client.id];

  var r, apool, pad;

  // Measure time to process edit
  var stopWatch = stats.timer('edits').start();

  async.series([
    //get the pad
    function(callback)
    {
      padManager.getPad(thisSession.padId, function(err, value)
      {
        if(ERR(err, callback)) return;
        pad = value;
        callback();
      });
    },
    //create the changeset
    function(callback)
    {
      //ex. _checkChangesetAndPool

      try
      {
        // Verify that the changeset has valid syntax and is in canonical form
        Changeset.checkRep(changeset);

        // Verify that the attribute indexes used in the changeset are all
        // defined in the accompanying attribute pool.
        Changeset.eachAttribNumber(changeset, function(n) {
          if (! wireApool.getAttrib(n)) {
            throw new Error("Attribute pool is missing attribute "+n+" for changeset "+changeset);
          }
        });

        // Validate all added 'author' attribs to be the same value as the current user
        var iterator = Changeset.opIterator(Changeset.unpack(changeset).ops)
          , op
        while(iterator.hasNext()) {
          op = iterator.next()
          if(op.opcode != '+') continue;
          op.attribs.split('*').forEach(function(attr) {
            if(!attr) return
            attr = wireApool.getAttrib(attr)
            if(!attr) return
            if('author' == attr[0] && attr[1] != thisSession.author) throw new Error("Trying to submit changes as another author in changeset "+changeset);
          })
        }

        //ex. adoptChangesetAttribs

        //Afaik, it copies the new attributes from the changeset, to the global Attribute Pool
        changeset = Changeset.moveOpsToNewPool(changeset, wireApool, pad.pool);
      }
      catch(e)
      {
        // There is an error in this changeset, so just refuse it
        client.json.send({disconnect:"badChangeset"});
        stats.meter('failedChangesets').mark();
        return callback(new Error("Can't apply USER_CHANGES, because "+e.message));
      }

      //ex. applyUserChanges
      apool = pad.pool;
      r = baseRev;

      // The client's changeset might not be based on the latest revision,
      // since other clients are sending changes at the same time.
      // Update the changeset so that it can be applied to the latest revision.
      //https://github.com/caolan/async#whilst
      async.whilst(
        function() { return r < pad.getHeadRevisionNumber(); },
        function(callback)
        {
          r++;

          pad.getRevisionChangeset(r, function(err, c)
          {
            if(ERR(err, callback)) return;

            // At this point, both "c" (from the pad) and "changeset" (from the
            // client) are relative to revision r - 1. The follow function
            // rebases "changeset" so that it is relative to revision r
            // and can be applied after "c".
            try
            {
              changeset = Changeset.follow(c, changeset, false, apool);
            }catch(e){
              client.json.send({disconnect:"badChangeset"});
              stats.meter('failedChangesets').mark();
              return callback(new Error("Can't apply USER_CHANGES, because "+e.message));
            }

            if ((r - baseRev) % 200 == 0) { // don't let the stack get too deep
              async.nextTick(callback);
            } else {
              callback(null);
            }
          });
        },
        //use the callback of the series function
        callback
      );
    },
    //do correction changesets, and send it to all users
    function (callback)
    {
      var prevText = pad.text();

      if (Changeset.oldLen(changeset) != prevText.length)
      {
        client.json.send({disconnect:"badChangeset"});
        stats.meter('failedChangesets').mark();
        return callback(new Error("Can't apply USER_CHANGES "+changeset+" with oldLen " + Changeset.oldLen(changeset) + " to document of length " + prevText.length));
      }

      pad.appendRevision(changeset, thisSession.author);

      var correctionChangeset = _correctMarkersInPad(pad.atext, pad.pool);
      if (correctionChangeset) {
        pad.appendRevision(correctionChangeset);
      }

      // Make sure the pad always ends with an empty line.
      if (pad.text().lastIndexOf("\n\n") != pad.text().length-2) {
        var nlChangeset = Changeset.makeSplice(pad.text(), pad.text().length-1, 0, "\n");
        pad.appendRevision(nlChangeset);
      }

      exports.updatePadClients(pad, function(er) {
        ERR(er)
      });
      callback();
    }
  ], function(err)
  {
    stopWatch.end()
    cb();
    if(err) console.warn(err.stack || err)
  });
}

exports.updatePadClients = function(pad, callback)
{
  //skip this step if noone is on this pad
  var roomClients = [], room = socketio.sockets.adapter.rooms[pad.id];
  if (room) {
    for (var id in room) {
      roomClients.push(socketio.sockets.adapter.nsp.connected[id]);
    }
  }

  if(roomClients.length==0)
    return callback();

  // since all clients usually get the same set of changesets, store them in local cache
  // to remove unnecessary roundtrip to the datalayer
  // TODO: in REAL world, if we're working without datalayer cache, all requests to revisions will be fired
  // BEFORE first result will be landed to our cache object. The solution is to replace parallel processing
  // via async.forEach with sequential for() loop. There is no real benefits of running this in parallel,
  // but benefit of reusing cached revision object is HUGE
  var revCache = {};

  //go trough all sessions on this pad
  async.forEach(roomClients, function(client, callback){
    var sid = client.id;
    //https://github.com/caolan/async#whilst
    //send them all new changesets
    async.whilst(
      function (){ return sessioninfos[sid] && sessioninfos[sid].rev < pad.getHeadRevisionNumber()},
      function(callback)
      {
        var r = sessioninfos[sid].rev + 1;

        async.waterfall([
          function(callback) {
            if(revCache[r])
              callback(null, revCache[r]);
            else
              pad.getRevision(r, callback);
          },
          function(revision, callback)
          {
            revCache[r] = revision;

            var author = revision.meta.author,
                revChangeset = revision.changeset,
                currentTime = revision.meta.timestamp;

            // next if session has not been deleted
            if(sessioninfos[sid] == null)
              return callback(null);

            if(author == sessioninfos[sid].author)
            {
              client.json.send({"type":"COLLABROOM","data":{type:"ACCEPT_COMMIT", newRev:r}});
            }
            else
            {
              var forWire = Changeset.prepareForWire(revChangeset, pad.pool);
              var wireMsg = {"type":"COLLABROOM",
                             "data":{type:"NEW_CHANGES",
                                     newRev:r,
                                     changeset: forWire.translated,
                                     apool: forWire.pool,
                                     author: author,
                                     currentTime: currentTime,
                                     timeDelta: currentTime - sessioninfos[sid].time
                                    }};

              client.json.send(wireMsg);
            }

            sessioninfos[sid].time = currentTime;
            sessioninfos[sid].rev = r;

            callback(null);
          }
        ], callback);
      },
      callback
    );
  },callback);
}

/**
 * Copied from the Etherpad Source Code. Don't know what this method does excatly...
 */
function _correctMarkersInPad(atext, apool) {
  var text = atext.text;

  // collect char positions of line markers (e.g. bullets) in new atext
  // that aren't at the start of a line
  var badMarkers = [];
  var iter = Changeset.opIterator(atext.attribs);
  var offset = 0;
  while (iter.hasNext()) {
    var op = iter.next();

    var hasMarker = _.find(AttributeManager.lineAttributes, function(attribute){
      return Changeset.opAttributeValue(op, attribute, apool);
    }) !== undefined;

    if (hasMarker) {
      for(var i=0;i<op.chars;i++) {
        if (offset > 0 && text.charAt(offset-1) != '\n') {
          badMarkers.push(offset);
        }
        offset++;
      }
    }
    else {
      offset += op.chars;
    }
  }

  if (badMarkers.length == 0) {
    return null;
  }

  // create changeset that removes these bad markers
  offset = 0;
  var builder = Changeset.builder(text.length);
  badMarkers.forEach(function(pos) {
    builder.keepText(text.substring(offset, pos));
    builder.remove(1);
    offset = pos+1;
  });
  return builder.toString();
}

/**
 * Handles a CLIENT_READY. A CLIENT_READY is the first message from the client to the server. The Client sends his token
 * and the pad it wants to enter. The Server answers with the inital values (clientVars) of the pad
 * @param client the client that send this message
 * @param message the message from the client
 */
function handleClientReady(client, message)
{
  //check if all ok
  if(!message.token)
  {
    messageLogger.warn("Dropped message, CLIENT_READY Message has no token!");
    return;
  }
  if(!message.padId)
  {
    messageLogger.warn("Dropped message, CLIENT_READY Message has no padId!");
    return;
  }
  if(!message.protocolVersion)
  {
    messageLogger.warn("Dropped message, CLIENT_READY Message has no protocolVersion!");
    return;
  }
  if(message.protocolVersion != 2)
  {
    messageLogger.warn("Dropped message, CLIENT_READY Message has a unknown protocolVersion '" + message.protocolVersion + "'!");
    return;
  }

  var author;
  var authorName;
  var authorColorId;
  var pad;
  var historicalAuthorData = {};
  var currentTime;
  var padIds;

  async.series([
    //Get ro/rw id:s
    function (callback)
    {
      readOnlyManager.getIds(message.padId, function(err, value) {
        if(ERR(err, callback)) return;
        padIds = value;
        callback();
      });
    },
    //check permissions
    function(callback)
    {
      // Note: message.sessionID is an entierly different kind of
      // session from the sessions we use here! Beware! FIXME: Call
      // our "sessions" "connections".
      // FIXME: Use a hook instead
      // FIXME: Allow to override readwrite access with readonly
      securityManager.checkAccess (padIds.padId, message.sessionID, message.token, message.password, function(err, statusObject)
      {
        if(ERR(err, callback)) return;

        //access was granted
        if(statusObject.accessStatus == "grant")
        {
          author = statusObject.authorID;
          callback();
        }
        //no access, send the client a message that tell him why
        else
        {
          client.json.send({accessStatus: statusObject.accessStatus})
        }
      });
    },
    //get all authordata of this new user, and load the pad-object from the database
    function(callback)
    {
      async.parallel([
        //get colorId and name
        function(callback)
        {
          authorManager.getAuthor(author, function(err, value)
          {
            if(ERR(err, callback)) return;
            authorColorId = value.colorId;
            authorName = value.name;
            callback();
          });
        },
        //get pad
        function(callback)
        {
          padManager.getPad(padIds.padId, function(err, value)
          {
            if(ERR(err, callback)) return;
            pad = value;
            callback();
          });
        }
      ], callback);
    },
    //these db requests all need the pad object (timestamp of latest revission, author data)
    function(callback)
    {
      var authors = pad.getAllAuthors();

      async.parallel([
        //get timestamp of latest revission needed for timeslider
        function(callback)
        {
          pad.getRevisionDate(pad.getHeadRevisionNumber(), function(err, date)
          {
            if(ERR(err, callback)) return;
            currentTime = date;
            callback();
          });
        },
        //get all author data out of the database
        function(callback)
        {
          async.forEach(authors, function(authorId, callback)
          {
            authorManager.getAuthor(authorId, function(err, author)
            {
              if(ERR(err, callback)) return;
              historicalAuthorData[authorId] = {name: author.name, colorId: author.colorId}; // Filter author attribs (e.g. don't send author's pads to all clients)
              callback();
            });
          }, callback);
        }
      ], callback);

    },
    //glue the clientVars together, send them and tell the other clients that a new one is there
    function(callback)
    {
      //Check that the client is still here. It might have disconnected between callbacks.
      if(sessioninfos[client.id] === undefined)
        return callback();

      //Check if this author is already on the pad, if yes, kick the other sessions!
      var roomClients = [], room = socketio.sockets.adapter.rooms[pad.id];
      if (room) {
        for (var id in room) {
          roomClients.push(socketio.sockets.adapter.nsp.connected[id]);
        }
      }

      for(var i = 0; i < roomClients.length; i++) {
        var sinfo = sessioninfos[roomClients[i].id];
        if(sinfo && sinfo.author == author) {
          // fix user's counter, works on page refresh or if user closes browser window and then rejoins
          sessioninfos[roomClients[i].id] = {};
          roomClients[i].leave(padIds.padId);
          roomClients[i].json.send({disconnect:"userdup"});
        }
      }

      //Save in sessioninfos that this session belonges to this pad
      sessioninfos[client.id].padId = padIds.padId;
      sessioninfos[client.id].readOnlyPadId = padIds.readOnlyPadId;
      sessioninfos[client.id].readonly = padIds.readonly;

      //Log creation/(re-)entering of a pad
      var ip = remoteAddress[client.id];

      //Anonymize the IP address if IP logging is disabled
      if(settings.disableIPlogging) {
        ip = 'ANONYMOUS';
      }

      if(pad.head > 0) {
        accessLogger.info('[ENTER] Pad "'+padIds.padId+'": Client '+client.id+' with IP "'+ip+'" entered the pad');
      }
      else if(pad.head == 0) {
        accessLogger.info('[CREATE] Pad "'+padIds.padId+'": Client '+client.id+' with IP "'+ip+'" created the pad');
      }

      //If this is a reconnect, we don't have to send the client the ClientVars again
      if(message.reconnect == true)
      {
        //Join the pad and start receiving updates
        client.join(padIds.padId);
        //Save the revision in sessioninfos, we take the revision from the info the client send to us
        sessioninfos[client.id].rev = message.client_rev;
      }
      //This is a normal first connect
      else
      {
        //prepare all values for the wire, there'S a chance that this throws, if the pad is corrupted
        try {
          var atext = Changeset.cloneAText(pad.atext);
          var attribsForWire = Changeset.prepareForWire(atext.attribs, pad.pool);
          var apool = attribsForWire.pool.toJsonable();
          atext.attribs = attribsForWire.translated;
        }catch(e) {
          console.error(e.stack || e)
          client.json.send({disconnect:"corruptPad"});// pull the breaks
          return callback();
        }

        // Warning: never ever send padIds.padId to the client. If the
        // client is read only you would open a security hole 1 swedish
        // mile wide...
        var clientVars = {
          "accountPrivs": {
              "maxRevisions": 100
          },
          "initialRevisionList": [],
          "initialOptions": {
              "guestPolicy": "deny"
          },
          "savedRevisions": pad.getSavedRevisions(),
          "collab_client_vars": {
              "initialAttributedText": atext,
              "clientIp": "127.0.0.1",
              "padId": message.padId,
              "historicalAuthorData": historicalAuthorData,
              "apool": apool,
              "rev": pad.getHeadRevisionNumber(),
              "lastCs": pad.getHeadChangesetNumber(),
              "time": currentTime,
          },
          "colorPalette": authorManager.getColorPalette(),
          "clientIp": "127.0.0.1",
          "userIsGuest": true,
          "userColor": authorColorId,
          "padId": message.padId,
          "initialTitle": "Pad: " + message.padId,
          "opts": {},
          // tell the client the number of the latest chat-message, which will be
          // used to request the latest 100 chat-messages later (GET_CHAT_MESSAGES)
          "chatHead": pad.chatHead,
          "numConnectedUsers": roomClients.length,
          "readOnlyId": padIds.readOnlyPadId,
          "readonly": padIds.readonly,
          "serverTimestamp": new Date().getTime(),
          "userId": author,
          "abiwordAvailable": settings.abiwordAvailable(),
          "plugins": {
            "plugins": plugins.plugins,
            "parts": plugins.parts,
          },
          "initialChangesets": [] // FIXME: REMOVE THIS SHIT
        }

        //Add a username to the clientVars if one avaiable
        if(authorName != null)
        {
          clientVars.userName = authorName;
        }

        //call the clientVars-hook so plugins can modify them before they get sent to the client
        hooks.aCallAll("clientVars", { clientVars: clientVars, pad: pad }, function ( err, messages ) {
          if(ERR(err, callback)) return;

          _.each(messages, function(newVars) {
            //combine our old object with the new attributes from the hook
            for(var attr in newVars) {
              clientVars[attr] = newVars[attr];
            }
          });

          //Join the pad and start receiving updates
          client.join(padIds.padId);
          //Send the clientVars to the Client
          client.json.send({type: "CLIENT_VARS", data: clientVars});
          //Save the current revision in sessioninfos, should be the same as in clientVars
          sessioninfos[client.id].rev = pad.getHeadRevisionNumber();
        });
      }

      sessioninfos[client.id].author = author;

      //prepare the notification for the other users on the pad, that this user joined
      var messageToTheOtherUsers = {
        "type": "COLLABROOM",
        "data": {
          type: "USER_NEWINFO",
          userInfo: {
            "ip": "127.0.0.1",
            "colorId": authorColorId,
            "userAgent": "Anonymous",
            "userId": author
          }
        }
      };

      //Add the authorname of this new User, if avaiable
      if(authorName != null)
      {
        messageToTheOtherUsers.data.userInfo.name = authorName;
      }

      // notify all existing users about new user
      client.broadcast.to(padIds.padId).json.send(messageToTheOtherUsers);

      //Run trough all sessions of this pad
      var roomClients = [], room = socketio.sockets.adapter.rooms[pad.id];
      if (room) {
        for (var id in room) {
          roomClients.push(socketio.sockets.adapter.nsp.connected[id]);
        }
      }

      async.forEach(roomClients, function(roomClient, callback)
      {
        var author;

        //Jump over, if this session is the connection session
        if(roomClient.id == client.id)
          return callback();


        //Since sessioninfos might change while being enumerated, check if the
        //sessionID is still assigned to a valid session
        if(sessioninfos[roomClient.id] !== undefined)
          author = sessioninfos[roomClient.id].author;
        else // If the client id is not valid, callback();
          return callback();

        async.waterfall([
          //get the authorname & colorId
          function(callback)
          {
            // reuse previously created cache of author's data
            if(historicalAuthorData[author])
              callback(null, historicalAuthorData[author]);
            else
              authorManager.getAuthor(author, callback);
          },
          function (authorInfo, callback)
          {
            //Send the new User a Notification about this other user
            var msg = {
              "type": "COLLABROOM",
              "data": {
                type: "USER_NEWINFO",
                userInfo: {
                  "ip": "127.0.0.1",
                  "colorId": authorInfo.colorId,
                  "name": authorInfo.name,
                  "userAgent": "Anonymous",
                  "userId": author
                }
              }
            };
            client.json.send(msg);
          }
        ], callback);
      }, callback);
    }
  ],function(err)
  {
    ERR(err);
  });
}

/**
 * Handles a request for a rough changeset, the timeslider client needs it
 */
function handleChangesetRequest(client, message)
{
  //check if all ok
  if(message.data == null)
  {
    messageLogger.warn("Dropped message, changeset request has no data!");
    return;
  }
  if(message.padId == null)
  {
    messageLogger.warn("Dropped message, changeset request has no padId!");
    return;
  }
  if(message.data.granularity == null)
  {
    messageLogger.warn("Dropped message, changeset request has no granularity!");
    return;
  }
  if(message.data.start == null)
  {
    messageLogger.warn("Dropped message, changeset request has no start!");
    return;
  }
  if(message.data.requestID == null)
  {
    messageLogger.warn("Dropped message, changeset request has no requestID!");
    return;
  }

  var granularity = message.data.granularity;
  var start = message.data.start;
  var end = start + (100 * granularity);
  var padIds;

  async.series([
    function (callback) {
      readOnlyManager.getIds(message.padId, function(err, value) {
        if(ERR(err, callback)) return;
        padIds = value;
        callback();
      });
    },
    function (callback) {
      //build the requested rough changesets and send them back
      getChangesetInfo(padIds.padId, start, end, granularity, function(err, changesetInfo)
      {
        if(err) return console.error('Error while handling a changeset request for '+padIds.padId, err, message.data);

        var data = changesetInfo;
        data.requestID = message.data.requestID;
        client.json.send({type: "CHANGESET_REQ", data: data});
      });
    }
  ]);
}


/**
 * Tries to rebuild the getChangestInfo function of the original Etherpad
 * https://github.com/ether/pad/blob/master/etherpad/src/etherpad/control/pad/pad_changeset_control.js#L144
 */
function getChangesetInfo(padId, startNum, endNum, granularity, callback)
{
  var forwardsChangesets = [];
  var backwardsChangesets = [];
  var timeDeltas = [];
  var apool = new AttributePool();
  var pad;
  var composedChangesets = {};
  var revisionDate = [];
  var lines;
  var head_revision = 0;

  async.series([
    //get the pad from the database
    function(callback)
    {
      padManager.getPad(padId, function(err, _pad)
      {
        if(ERR(err, callback)) return;
        pad = _pad;
        head_revision = pad.getHeadChangesetNumber();
        callback();
      });
    },
    function(callback)
    {
      //calculate the last full endnum
      var lastRev = pad.getHeadChangesetNumber();
      if (endNum > lastRev) {
        endNum = lastRev;
      }
      endNum = Math.floor(endNum / granularity)*granularity;

      var compositesChangesetNeeded = [];
      var revTimesNeeded = [];

      //figure out which composite Changeset and revTimes we need, to load them in bulk
      var compositeStart = startNum;
      while (compositeStart < endNum)
      {
        var compositeEnd = compositeStart + granularity;

        //add the composite Changeset we needed
        compositesChangesetNeeded.push({start: compositeStart, end: compositeEnd});

        //add the t1 time we need
        revTimesNeeded.push(compositeStart == 0 ? 0 : compositeStart - 1);
        //add the t2 time we need
        revTimesNeeded.push(compositeEnd - 1);

        compositeStart += granularity;
      }

      //get all needed db values parallel
      async.parallel([
        function(callback)
        {
          //get all needed composite Changesets
          async.forEach(compositesChangesetNeeded, function(item, callback)
          {
            composePadChangesets(padId, item.start, item.end, function(err, changeset)
            {
              if(ERR(err, callback)) return;
              composedChangesets[item.start + "/" + item.end] = changeset;
              callback();
            });
          }, callback);
        },
        function(callback)
        {
          //get all needed revision Dates
          async.forEach(revTimesNeeded, function(revNum, callback)
          {
            pad.getRevisionDate(revNum, function(err, revDate)
            {
              if(ERR(err, callback)) return;
              revisionDate[revNum] = Math.floor(revDate/1000);
              callback();
            });
          }, callback);
        },
        //get the lines
        function(callback)
        {
          getPadLines(padId, startNum-1, function(err, _lines)
          {
            if(ERR(err, callback)) return;
            lines = _lines;
            callback();
          });
        }
      ], callback);
    },
    //doesn't know what happens here excatly :/
    function(callback)
    {
      var compositeStart = startNum;

      while (compositeStart < endNum)
      {
        var compositeEnd = compositeStart + granularity;
        if (compositeEnd > endNum || compositeEnd > head_revision+1)
        {
          break;
        }

        var forwards = composedChangesets[compositeStart + "/" + compositeEnd];
        var backwards = Changeset.inverse(forwards, lines.textlines, lines.alines, pad.apool());

        Changeset.mutateAttributionLines(forwards, lines.alines, pad.apool());
        Changeset.mutateTextLines(forwards, lines.textlines);

        var forwards2 = Changeset.moveOpsToNewPool(forwards, pad.apool(), apool);
        var backwards2 = Changeset.moveOpsToNewPool(backwards, pad.apool(), apool);

        var t1, t2;
        if (compositeStart == 0)
        {
          t1 = revisionDate[0];
        }
        else
        {
          t1 = revisionDate[compositeStart - 1];
        }

        t2 = revisionDate[compositeEnd - 1];

        timeDeltas.push(t2 - t1);
        forwardsChangesets.push(forwards2);
        backwardsChangesets.push(backwards2);

        compositeStart += granularity;
      }

      callback();
    }
  ], function(err)
  {
    if(ERR(err, callback)) return;

    callback(null, {forwardsChangesets: forwardsChangesets,
                    backwardsChangesets: backwardsChangesets,
                    apool: apool.toJsonable(),
                    actualEndNum: endNum,
                    timeDeltas: timeDeltas,
                    start: startNum,
                    granularity: granularity });
  });
}

/**
 * Tries to rebuild the getPadLines function of the original Etherpad
 * https://github.com/ether/pad/blob/master/etherpad/src/etherpad/control/pad/pad_changeset_control.js#L263
 */
function getPadLines(padId, revNum, callback)
{
  var atext;
  var result = {};
  var pad;

  async.series([
    //get the pad from the database
    function(callback)
    {
      padManager.getPad(padId, function(err, _pad)
      {
        if(ERR(err, callback)) return;
        pad = _pad;
        callback();
      });
    },
    //get the atext
    function(callback)
    {
      if(revNum >= 0)
      {
        pad.getInternalRevisionAText(revNum, function(err, _atext)
        {
          if(ERR(err, callback)) return;
          atext = _atext;
          callback();
        });
      }
      else
      {
        atext = Changeset.makeAText("\n");
        callback(null);
      }
    },
    function(callback)
    {
      result.textlines = Changeset.splitTextLines(atext.text);
      result.alines = Changeset.splitAttributionLines(atext.attribs, atext.text);
      callback(null);
    }
  ], function(err)
  {
    if(ERR(err, callback)) return;
    callback(null, result);
  });
}

/**
 * Tries to rebuild the composePadChangeset function of the original Etherpad
 * https://github.com/ether/pad/blob/master/etherpad/src/etherpad/control/pad/pad_changeset_control.js#L241
 */
function composePadChangesets(padId, startNum, endNum, callback)
{
  var pad;
  var changesets = {};
  var changeset;

  async.series([
    //get the pad from the database
    function(callback)
    {
      padManager.getPad(padId, function(err, _pad)
      {
        if(ERR(err, callback)) return;
        pad = _pad;
        callback();
      });
    },
    //fetch all changesets we need
    function(callback)
    {
      var changesetsNeeded=[];

<<<<<<< HEAD
      var headNum = pad.getHeadChangesetNumber();
      if (endNum > headNum)
        endNum = headNum;
=======
      var headNum = pad.getHeadRevisionNumber();
      if (endNum > headNum+1)
        endNum = headNum+1;
>>>>>>> 865829e1
      if (startNum < 0)
        startNum = 0;
      //create a array for all changesets, we will
      //replace the values with the changeset later
      for(var r=startNum;r<endNum;r++)
      {
        changesetsNeeded.push(r);
      }

      //get all changesets
      async.forEach(changesetsNeeded, function(revNum,callback)
      {
        pad.getRevisionChangeset(revNum, function(err, value)
        {
          if(ERR(err, callback)) return;
          changesets[revNum] = value;
          callback();
        });
      },callback);
    },
    //compose Changesets
    function(callback)
    {
      changeset = changesets[startNum];
      var pool = pad.apool();

      for(var r=startNum+1;r<endNum;r++)
      {
        var cs = changesets[r];
        changeset = Changeset.compose(changeset, cs, pool);
      }

      callback(null);
    }
  ],
  //return err and changeset
  function(err)
  {
    if(ERR(err, callback)) return;
    callback(null, changeset);
  });
}

/**
 * Get the number of users in a pad
 */
exports.padUsersCount = function (padID, callback) {
  callback(null, {
    padUsersCount: socketio.sockets.clients(padID).length
  });
}

/**
 * Get the list of users in a pad
 */
exports.padUsers = function (padID, callback) {
  var result = [];

  async.forEach(socketio.sockets.clients(padID), function(roomClient, callback) {
    var s = sessioninfos[roomClient.id];
    if(s) {
      authorManager.getAuthor(s.author, function(err, author) {
        if(ERR(err, callback)) return;

        author.id = s.author;
        result.push(author);
        callback();
      });
    } else {
      callback();
    }
  }, function(err) {
    if(ERR(err, callback)) return;

    callback(null, {padUsers: result});
  });
}

exports.sessioninfos = sessioninfos;<|MERGE_RESOLUTION|>--- conflicted
+++ resolved
@@ -1530,16 +1530,9 @@
     function(callback)
     {
       var changesetsNeeded=[];
-
-<<<<<<< HEAD
       var headNum = pad.getHeadChangesetNumber();
       if (endNum > headNum)
         endNum = headNum;
-=======
-      var headNum = pad.getHeadRevisionNumber();
-      if (endNum > headNum+1)
-        endNum = headNum+1;
->>>>>>> 865829e1
       if (startNum < 0)
         startNum = 0;
       //create a array for all changesets, we will
