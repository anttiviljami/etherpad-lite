--- conflicted
+++ resolved
@@ -376,17 +376,11 @@
       exportHtml.getPadHTML(pad, rev, function(err, html)
       {
           if(ERR(err, callback)) return;
-<<<<<<< HEAD
           if(wrapBody) {
             html = "<!DOCTYPE HTML><html><body>" +html; // adds HTML head
             html += "</body></html>";
           }
           data = {html: html};
-=======
-          html = "<!DOCTYPE HTML><html><body>" +html; // adds HTML head
-          html += "</body></html>";
-          var data = {html: html};
->>>>>>> 3fe80207
           callback(null, data);
       });
     }
@@ -396,17 +390,11 @@
       exportHtml.getPadHTML(pad, undefined, function (err, html)
       {
         if(ERR(err, callback)) return;
-<<<<<<< HEAD
         if(wrapBody){
           html = "<!DOCTYPE HTML><html><body>" +html; // adds HTML head
           html += "</body></html>";
         }
         data = {html: html};
-=======
-        html = "<!DOCTYPE HTML><html><body>" +html; // adds HTML head
-        html += "</body></html>";
-        var data = {html: html};
->>>>>>> 3fe80207
         callback(null, data);
       });
     }
