--- conflicted
+++ resolved
@@ -55,10 +55,6 @@
   "repository"     : { "type" : "git",
                        "url" : "http://github.com/ether/etherpad-lite.git"
                      },
-<<<<<<< HEAD
-  "version"        : "1.6.5",
-=======
   "version"        : "1.6.6",
->>>>>>> 6dd172d6
   "license"        : "Apache-2.0"
 }