--- conflicted
+++ resolved
@@ -16,17 +16,10 @@
                       "require-kernel"      : "1.0.5",
                       "resolve"             : "0.2.x",
                       "socket.io"           : "0.9.x",
-<<<<<<< HEAD
-                      "ueberDB"             : "0.1.7",
-                      "async"               : "0.1.22",
-                      "express"             : "2.5.x",
-                      "connect"             : "1.x",
-=======
                       "ueberDB"             : "0.1.8",
                       "async"               : "0.1.22",
                       "express"             : "3.x",
                       "connect"             : "2.4.x",
->>>>>>> 1c847dbd
                       "clean-css"           : "0.3.2",
                       "uglify-js"           : "1.2.5",
                       "formidable"          : "1.0.9",
