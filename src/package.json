--- conflicted
+++ resolved
@@ -15,15 +15,9 @@
                       "request"                 : "2.9.100",
                       "require-kernel"          : "1.0.5",
                       "resolve"                 : ">=1.0.0",
-<<<<<<< HEAD
                       "socket.io"               : ">=1.2.0",
-                      "ueberDB"                 : ">=0.2.6",
+                      "ueberDB"                 : ">=0.2.9",
                       "express"                 : ">3.1.0 <3.9.0",
-=======
-                      "socket.io"               : "0.9.x",
-                      "ueberDB"                 : ">=0.2.9",
-                      "express"                 : "3.1.0",
->>>>>>> a75f02cd
                       "async"                   : "0.1.x",
                       "connect"                 : "2.7.x",
                       "clean-css"               : "0.3.2",
