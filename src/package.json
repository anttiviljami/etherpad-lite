{
  "name"           : "ep_etherpad-lite",
  "description"    : "A Etherpad based on node.js",
  "homepage"       : "https://github.com/ether/etherpad-lite",
  "keywords"       : ["etherpad", "realtime", "collaborative", "editor"],
  "author"         : "Peter 'Pita' Martischka <petermartischka@googlemail.com> - Primary Technology Ltd",
  "contributors"   : [
                      { "name": "John McLear" },
                      { "name": "Hans Pinckaers" },
                      { "name": "Robin Buse" },
                      { "name": "Marcel Klehr" }
                     ],
  "dependencies"   : {
                      "yajsml"                  : "1.1.6",
                      "request"                 : "2.9.100",
                      "require-kernel"          : "1.0.5",
                      "resolve"                 : ">=1.0.0",
                      "socket.io"               : ">=1.2.0",
                      "ueberDB"                 : ">=0.2.9",
                      "express"                 : ">3.1.0 <3.9.0",
                      "async"                   : "0.1.x",
                      "connect"                 : "2.7.x",
                      "clean-css"               : "0.3.2",
                      "uglify-js"               : "1.2.5",
                      "formidable"              : "1.0.9",
                      "log4js"                  : "0.6.6",
                      "nodemailer"              : "0.3.x",
                      "jsdom-nocontextifiy"     : "0.2.10",
                      "async-stacktrace"        : "0.0.2",
                      "npm"                     : "1.4.x",
                      "ejs"                     : "0.6.1",
                      "graceful-fs"             : "1.1.5",
                      "slide"                   : "1.1.3",
                      "semver"                  : ">2.3.0",
                      "security"                : "1.0.0",
                      "tinycon"                 : "0.0.1",
                      "underscore"              : "1.5.1",
                      "unorm"                   : "1.0.0",
                      "languages4translatewiki" : "0.1.3",
<<<<<<< HEAD
                      "semver"                  : "1.1.3"
=======
                      "swagger-node-express"    : ">=2.1.0",
                      "channels"                : "0.0.x",
                      "jsonminify"              : "0.2.2",
                      "measured"                : "0.1.3"
>>>>>>> 97068b56
                     },
  "bin":             { "etherpad-lite": "./node/server.js" },
  "devDependencies": {
                      "wd"      : "0.0.31"
                     },
  "engines"        : { "node" : ">=0.6.3",
                       "npm"  : ">=1.0"
                     },
  "repository"     : { "type" : "git",
                       "url" : "http://github.com/ether/etherpad-lite.git"
                     },
  "version"        : "1.4.1"
}<|MERGE_RESOLUTION|>--- conflicted
+++ resolved
@@ -37,14 +37,10 @@
                       "underscore"              : "1.5.1",
                       "unorm"                   : "1.0.0",
                       "languages4translatewiki" : "0.1.3",
-<<<<<<< HEAD
-                      "semver"                  : "1.1.3"
-=======
                       "swagger-node-express"    : ">=2.1.0",
                       "channels"                : "0.0.x",
                       "jsonminify"              : "0.2.2",
                       "measured"                : "0.1.3"
->>>>>>> 97068b56
                      },
   "bin":             { "etherpad-lite": "./node/server.js" },
   "devDependencies": {
