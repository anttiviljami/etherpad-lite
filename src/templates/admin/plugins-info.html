<%
  var plugins = require("ep_etherpad-lite/static/js/pluginfw/plugins");
%>

<html>
  <head>
    <title>Plugin information</title>
    <meta name="viewport" content="width=device-width, initial-scale=1, maximum-scale=1, user-scalable=0">
    <link rel="stylesheet" href="../../static/css/admin.css">
  </head>
  <body>
    <div id="wrapper">
      <h1>Etherpad Lite</h1>
      <div class="separator"></div>

      <h2>Installed plugins</h2>
<<<<<<< HEAD
      <pre><%- plugins.formatPlugins() %></pre>
=======
      <pre><%- plugins.formatPlugins().replace(", ","\n") %></pre>
>>>>>>> 064bafe9

      <h2>Installed parts</h2>
      <pre><%- plugins.formatParts() %></pre>

      <h2>Installed hooks</h2>
      <h3>Server side hooks</h3>
      <div><%- plugins.formatHooks() %></div>

      <h3>Client side hooks</h3>
      <div><%- plugins.formatHooks("client_hooks") %></div>
    </div>
  </body>
</html><|MERGE_RESOLUTION|>--- conflicted
+++ resolved
@@ -14,11 +14,7 @@
       <div class="separator"></div>
 
       <h2>Installed plugins</h2>
-<<<<<<< HEAD
-      <pre><%- plugins.formatPlugins() %></pre>
-=======
       <pre><%- plugins.formatPlugins().replace(", ","\n") %></pre>
->>>>>>> 064bafe9
 
       <h2>Installed parts</h2>
       <pre><%- plugins.formatParts() %></pre>
