<%
  var settings = require("ep_etherpad-lite/node/utils/Settings");
%>
<!doctype html>
<html>

        <title>Etherpad Lite</title>

        <meta charset="utf-8">
        <meta name="robots" content="noindex, nofollow">
        <meta name="viewport" content="width=device-width, initial-scale=1, maximum-scale=1, user-scalable=0">

        <link rel="shortcut icon" href="../favicon.ico">

        <% e.begin_block("styles"); %>
        <link href="../static/css/pad.css" rel="stylesheet">
        <link href="../static/custom/pad.css" rel="stylesheet">
        <style title="dynamicsyntax"></style>
        <% e.end_block(); %>

        <!-- head and body had been removed intentionally -->

        <% e.begin_block("body"); %>
        <div id="editbar" class="toolbar">
            <ul class="menu_left">
                <% e.begin_block("editbarMenuLeft"); %>
<<<<<<< HEAD
                <li class="acl-write" id="bold" onClick="window.pad&amp;&amp;pad.editbarClick('bold');return false">
                    <a class="buttonicon buttonicon-bold" title="Bold (ctrl-B)"></a>
                </li>
                <li class="acl-write" id="italic" onClick="window.pad&amp;&amp;pad.editbarClick('italic'); return false;">
                    <a class="buttonicon buttonicon-italic" title="Italics (ctrl-I)"></a>
                </li>
                <li class="acl-write" id="underline" onClick="window.pad&amp;&amp;pad.editbarClick('underline');return false;" >
                    <a class="buttonicon buttonicon-underline" title="Underline (ctrl-U)"></a>
                </li>
                <li class="acl-write" id="strikethrough" onClick="window.pad&amp;&amp;pad.editbarClick('strikethrough');return false;">
                    <a class="buttonicon buttonicon-strikethrough" title="Strikethrough"></a>
                </li>
                <li class="separator acl-write"></li>
                <li class="acl-write" id="oderedlist" onClick="window.pad&amp;&amp;pad.editbarClick('insertorderedlist');return false;">
                    <a class="buttonicon buttonicon-insertorderedlist" title="Toggle Ordered List"></a>
                </li>
                <li class="acl-write" id="unoderedlist" onClick="window.pad&amp;&amp;pad.editbarClick('insertunorderedlist');return false;">
                    <a class="buttonicon buttonicon-insertunorderedlist" title="Toggle Bullet List"></a>
                </li>
                <li class="acl-write" id="indent" onClick="window.pad&amp;&amp;pad.editbarClick('indent');return false;">
                    <a class="buttonicon buttonicon-indent" title="Indent"></a>
                </li>
                <li class="acl-write" id="outdent" onClick="window.pad&amp;&amp;pad.editbarClick('outdent');return false;">
                    <a class="buttonicon buttonicon-outdent" title="Unindent"></a>
                </li>
                <li class="separator acl-write"></li>
                <li class="acl-write" id="undo" onClick="window.pad&amp;&amp;pad.editbarClick('undo');return false;">
                    <a class="buttonicon buttonicon-undo" title="Undo (ctrl-Z)"></a>
                </li>
                <li class="acl-write" id="redo" onClick="window.pad&amp;&amp;pad.editbarClick('redo');return false;">
                    <a class="buttonicon buttonicon-redo" title="Redo (ctrl-Y)"></a>
                </li>
                <li class="separator acl-write"></li>
                <li class="acl-write" id="clearAuthorship" onClick="window.pad&amp;&amp;pad.editbarClick('clearauthorship');return false;">
                    <a class="buttonicon buttonicon-clearauthorship" title="Clear Authorship Colors"></a>
=======
                <li id="bold" data-key="bold">
                    <a class="grouped-left" title="Bold (ctrl-B)">
                      <span class="buttonicon buttonicon-bold"></span>
                    </a>
                </li>
                <li id="italic" data-key="italic">
                    <a class="grouped-middle" title="Italics (ctrl-I)">
                      <span class="buttonicon buttonicon-italic"></span>
                    </a>
                </li>
                <li id="underline" data-key="underline">
                    <a class="grouped-middle" title="Underline (ctrl-U)">
                      <span class="buttonicon buttonicon-underline"></span>
                    </a>
                </li>
                <li id="strikethrough" data-key="strikethrough">
                    <a class="grouped-right" title="Strikethrough">
                      <span class="buttonicon buttonicon-strikethrough"></span>
                    </a>
                </li>
                <li class="separator"></li>
                <li id="oderedlist" data-key="insertorderedlist">
                    <a class="grouped-left" title="Toggle Ordered List">
                      <span class="buttonicon buttonicon-insertorderedlist"></span>
                    </a>
                </li>
                <li id="unoderedlist" data-key="insertunorderedlist">
                    <a class="grouped-middle" title="Toggle Bullet List">
                      <span class="buttonicon buttonicon-insertunorderedlist"></span>
                    </a>
                </li>
                <li id="indent" data-key="indent">
                    <a class="grouped-middle" title="Indent">
                      <span class="buttonicon buttonicon-indent"></span>
                    </a>
                </li>
                <li id="outdent" data-key="outdent">
                    <a class="grouped-right" title="Unindent">
                      <span class="buttonicon buttonicon-outdent"></span>
                    </a>
                </li>
                <li class="separator"></li>
                <li id="undo" data-key="undo">
                    <a class="grouped-left" title="Undo (ctrl-Z)">
                      <span class="buttonicon buttonicon-undo"></span>
                    </a>
                </li>
                <li id="redo" data-key="redo">
                    <a class="grouped-right" title="Redo (ctrl-Y)">
                      <span class="buttonicon buttonicon-redo"></span>
                    </a>
                </li>
                <li class="separator"></li>
                <li id="clearAuthorship" data-key="clearauthorship">
                    <a title="Clear Authorship Colors">
                      <span class="buttonicon buttonicon-clearauthorship"></span>
                    </a>
>>>>>>> dfd81b79
                </li>
                <% e.end_block(); %>
            </ul>
            <ul class="menu_right">
                <% e.begin_block("editbarMenuRight"); %>
<<<<<<< HEAD
                <li class="acl-write" id="settingslink" onClick="window.pad&amp;&amp;pad.editbarClick('settings');return false;">
                    <a class="buttonicon buttonicon-settings" title="Settings of this pad"></a>
=======
                <li data-key="settings">
                    <a class="grouped-left" id="settingslink" title="Settings of this pad">
                        <span class="buttonicon buttonicon-settings"></span>
                    </a>
>>>>>>> dfd81b79
                </li>
                <li data-key="import_export">
                    <a class="grouped-middle" id="importexportlink" title="Import/Export from/to different document formats">
                        <span class="buttonicon buttonicon-import_export"></span>
                    </a>
                </li>
                <li data-key="embed">
                    <a class="grouped-middle" id="embedlink" title="Share and Embed this pad">
                        <span class="buttonicon buttonicon-embed"></span>
                    </a>
                </li>
<<<<<<< HEAD
                <li class="acl-write" id="revisionlink" onClick="window.pad&amp;&amp;pad.editbarClick('savedRevision');return false;">
                    <a class="buttonicon buttonicon-savedRevision" title="Mark this revision as a saved revision"></a>
=======
                <li data-key="savedRevision">
                    <a class="grouped-right" id="revisionlink" title="Mark this revision as a saved revision">
                        <span class="buttonicon buttonicon-savedRevision"></span>
                    </a>
>>>>>>> dfd81b79
                </li>
                <li class="separator"></li>
                <li onClick="document.location = document.location.pathname+ '/timeslider'">
                    <a id="timesliderlink" title="Show the history of this pad">
                        <span class="buttonicon buttonicon-history"></span>
                    </a>
                </li>
                <li id="usericon" data-key="showusers">
                    <a title="Show connected users">
                        <span class="buttonicon buttonicon-showusers"></span>
                        <span id="online_count">1</span>
                    </a>
                </li>
                <% e.end_block(); %>
            </ul>
        </div>

        <div id="users">
            <div id="connectionstatus"></div>
            <div id="myuser">
                <div id="mycolorpicker">
                    <div id="colorpicker"></div>
                    <button id="mycolorpickersave">Save</button>
                    <button id="mycolorpickercancel">Cancel</button>
                    <span id="mycolorpickerpreview" class="myswatchboxhoverable"></span>
                </div>
                <div id="myswatchbox"><div id="myswatch"></div></div>
                <div id="myusernameform"><input type="text" id="myusernameedit" disabled="disabled"></div>
                <div id="mystatusform"><input type="text" id="mystatusedit" disabled="disabled"></div>
            </div>
            <div id="otherusers">
                <div id="guestprompts"></div>
                <table id="otheruserstable" cellspacing="0" cellpadding="0" border="0">
                    <tr><td></td></tr>
                </table>
                <div id="nootherusers"></div>
            </div>
            <div id="userlistbuttonarea"></div>
        </div>

        <div id="editorcontainerbox">
            <div id="editorcontainer"></div>
            <div id="editorloadingbox">Loading...</div>
        </div>

        <div id="settings" class="popup">
            <h1>Pad settings</h1>
            <div class="column">
                <% e.begin_block("mySettings"); %>
                <h2>My view</h2>
                <p>
                    <input type="checkbox" id="options-stickychat" onClick="chat.stickToScreen();">
                    <label for="options-stickychat">Chat always on screen</label>
                </p>
                <p>
                    <input type="checkbox" id="options-colorscheck">
                    <label for="options-colorscheck">Authorship colors</label>
                </p>
                <p>
                    <input type="checkbox" id="options-linenoscheck" checked>
                    <label for="options-linenoscheck">Line numbers</label>
                </p>
                <p>
                    Font type:
                    <select id="viewfontmenu">
                        <option value="normal">Normal</option>
                        <option value="monospace">Monospaced</option>
                    </select>
                </p>
                <% e.end_block(); %>
            </div>
            <div class="column">
                <% e.begin_block("globalSettings"); %>
                <h2>Global view</h2>
                <% e.end_block(); %>
            </div>
        </div>

        <div id="importexport" class="popup">
<<<<<<< HEAD
            <div class="column acl-write">
                <h2>Import from text file, HTML, PDF, Word, ODT or RTF</h2><br>
=======
            <h1>Import/Export</h1>
            <div class="column">
                <% e.begin_block("importColumn"); %>
                <h2>Upload any text file or document</h2><br>
>>>>>>> dfd81b79
                <form id="importform" method="post" action="" target="importiframe" enctype="multipart/form-data">
                    <div class="importformdiv" id="importformfilediv">
                        <input type="file" name="file" size="15" id="importfileinput">
                        <div class="importmessage" id="importmessagefail"></div>
                    </div>
                    <div id="import"></div>
                    <div class="importmessage" id="importmessagesuccess">Successful!</div>
                    <div class="importformdiv" id="importformsubmitdiv">
                        <input type="hidden" name="padId" value="blpmaXT35R">
                        <span class="nowrap">
                            <input type="submit" name="submit" value="Import Now" disabled="disabled" id="importsubmitinput">
                            <img alt="" id="importstatusball" src="../static/img/loading.gif" align="top">
                            <img alt="" id="importarrow" src="../static/img/leftarrow.png" align="top">
                        </span>
                    </div>
                </form>
                <% e.end_block(); %>
            </div>
            <div class="column">
                <h2>Export current pad as</h2>
                <% e.begin_block("exportColumn"); %>
                <a id="exporthtmla" target="_blank" class="exportlink"><div class="exporttype" id="exporthtml">HTML</div></a>
                <a id="exportplaina" target="_blank" class="exportlink"><div class="exporttype" id="exportplain">Plain text</div></a>
                <a id="exportworda" target="_blank" class="exportlink"><div class="exporttype" id="exportword">Microsoft Word</div></a>
                <a id="exportpdfa" target="_blank" class="exportlink"><div class="exporttype" id="exportpdf">PDF</div></a>
                <a id="exportopena" target="_blank" class="exportlink"><div class="exporttype" id="exportopen">OpenDocument</div></a>
                <a id="exportdokuwikia" target="_blank" class="exportlink"><div class="exporttype" id="exportdokuwiki">DokuWiki text</div></a>
                <% e.end_block(); %>
            </div>
        </div>

        <div id="embed" class="popup">
<<<<<<< HEAD
            <div id="embedreadonly" class="right acl-write">
=======
            <% e.begin_block("embedPopup"); %>
            <div id="embedreadonly" class="right">
>>>>>>> dfd81b79
                <input type="checkbox" id="readonlyinput" onClick="padeditbar.setEmbedLinks();">
                <label for="readonlyinput">Read only</label>
            </div>
            <h1>Share this pad</h1>
            <div id="linkcode">
                <h2>Link</h2>
                <input id="linkinput" type="text" value="">
            </div>
            <br>
            <div id="embedcode">
                <h2>Embed URL</h2>
                <input id="embedinput" type="text" value="">
            </div>
            <% e.end_block(); %>
        </div>

        <div id="chatthrob"></div>

        <div id="chaticon" title="Open the chat for this pad" onclick="chat.show();return false;">
            <span id="chatlabel">Chat</span>
            <span class="buttonicon buttonicon-chat"></span>
            <span id="chatcounter">0</span>
        </div>

        <div id="chatbox">
            <div id="titlebar"><span id ="titlelabel">Chat</span><a id="titlecross" onClick="chat.hide();return false;">-&nbsp;</a></div>
            <div id="chattext" class="authorColors"></div>
            <div id="chatinputbox">
                <form>
                    <input id="chatinput" type="text" maxlength="140">
                </form>
            </div>
        </div>

        <div id="focusprotector">&nbsp;</div>

        <div id="modaloverlay">
            <div id="modaloverlay-inner"></div>
        </div>

        <div id="mainmodals">
            <% e.begin_block("modals"); %>
            <div id="connectionbox" class="modaldialog">
                <div id="connectionboxinner" class="modaldialog-inner">
                    <div class="connecting">Connecting...</div>
                    <div class="reconnecting">Reestablishing connection...</div>
                    <div class="disconnected">
                        <h2 class="h2_disconnect">Disconnected.</h2>
                        <h2 class="h2_userdup">Opened in another window.</h2>
                        <h2 class="h2_unauth">No Authorization.</h2>
                        <div id="disconnected_looping">
                            <p><b>We're having trouble talking to the EtherPad lite synchronization server.</b> You may be connecting through an incompatible firewall or proxy server.</p>
                        </div>
                        <div id="disconnected_initsocketfail">
                            <p><b>We were unable to connect to the EtherPad lite synchronization server.</b> This may be due to an incompatibility with your web browser or internet connection.</p>
                        </div>
                        <div id="disconnected_userdup">
                            <p><b>You seem to have opened this pad in another browser window.</b> If you'd like to use this window instead, you can reconnect.</p>
                        </div>
                        <div id="disconnected_unknown">
                            <p><b>Lost connection with the EtherPad lite synchronization server.</b> This may be due to a loss of network connectivity.</p>
                        </div>
                        <div id="disconnected_slowcommit">
                            <p><b>Server not responding.</b> This may be due to network connectivity issues or high load on the server.</p>
                        </div>
                        <div id="disconnected_unauth">
                            <p>Your browser's credentials or permissions have changed while viewing this pad. Try reconnecting.</p>
                        </div>
                        <div id="disconnected_deleted">
                            <p>This pad was deleted.</p>
                        </div>
                        <div id="reconnect_advise">
                            <p>If this continues to happen, please let us know</p>
                        </div>
                        <div id="reconnect_form">
                            <button id="forcereconnect">Reconnect Now</button>
                        </div>
                    </div>
                </div>
                <form id="reconnectform" method="post" action="/ep/pad/reconnect" accept-charset="UTF-8" style="display: none;">
                    <input type="hidden" class="padId" name="padId">
                    <input type="hidden" class="diagnosticInfo" name="diagnosticInfo">
                    <input type="hidden" class="missedChanges" name="missedChanges">
                </form>
            </div>
            <% e.end_block(); %>
        </div>
        <% e.end_block(); %>

        <% e.begin_block("scripts"); %>
        <script type="text/javascript" src="../static/js/require-kernel.js"></script>
        <script type="text/javascript" src="../socket.io/socket.io.js"></script>

        <!-- Include base packages manually (this help with debugging) -->
        <script type="text/javascript" src="../javascripts/lib/ep_etherpad-lite/static/js/pad.js?callback=require.define"></script>
        <script type="text/javascript" src="../javascripts/lib/ep_etherpad-lite/static/js/ace2_common.js?callback=require.define"></script>

        <!-- Bootstrap page -->
        <script type="text/javascript">
            var clientVars = {};
            (function () {
              
              
              var pathComponents = location.pathname.split('/');
              
              // Strip 'p' and the padname from the pathname and set as baseURL
              var baseURL = pathComponents.slice(0,pathComponents.length-2).join('/') + '/';
                            
              require.setRootURI(baseURL + "javascripts/src");
              require.setLibraryURI(baseURL + "javascripts/lib");
              require.setGlobalKeyPath("require");

              $ = jQuery = require('ep_etherpad-lite/static/js/rjquery').jQuery; // Expose jQuery #HACK

              if ((!$.browser.msie) && (!($.browser.mozilla && $.browser.version.indexOf("1.8.") == 0))) {
                document.domain = document.domain; // for comet
              }

              var plugins = require('ep_etherpad-lite/static/js/pluginfw/plugins');
              plugins.baseURL = baseURL;
              plugins.update(function () {
                var pad = require('ep_etherpad-lite/static/js/pad');
                pad.baseURL = baseURL;
                pad.init();
              });

              /* TODO: These globals shouldn't exist. */
              pad = require('ep_etherpad-lite/static/js/pad').pad;
              chat = require('ep_etherpad-lite/static/js/chat').chat;
              padeditbar = require('ep_etherpad-lite/static/js/pad_editbar').padeditbar;
              padimpexp = require('ep_etherpad-lite/static/js/pad_impexp').padimpexp;
            }());
        </script>
        <% e.end_block(); %>
</html><|MERGE_RESOLUTION|>--- conflicted
+++ resolved
@@ -24,115 +24,50 @@
         <div id="editbar" class="toolbar">
             <ul class="menu_left">
                 <% e.begin_block("editbarMenuLeft"); %>
-<<<<<<< HEAD
-                <li class="acl-write" id="bold" onClick="window.pad&amp;&amp;pad.editbarClick('bold');return false">
+                <li class="acl-write" id="bold" data-key="bold">
                     <a class="buttonicon buttonicon-bold" title="Bold (ctrl-B)"></a>
                 </li>
-                <li class="acl-write" id="italic" onClick="window.pad&amp;&amp;pad.editbarClick('italic'); return false;">
+                <li class="acl-write" id="italic" data-key="italic">
                     <a class="buttonicon buttonicon-italic" title="Italics (ctrl-I)"></a>
                 </li>
-                <li class="acl-write" id="underline" onClick="window.pad&amp;&amp;pad.editbarClick('underline');return false;" >
+                <li class="acl-write" id="underline" data-key="underline">
                     <a class="buttonicon buttonicon-underline" title="Underline (ctrl-U)"></a>
                 </li>
-                <li class="acl-write" id="strikethrough" onClick="window.pad&amp;&amp;pad.editbarClick('strikethrough');return false;">
+                <li class="acl-write" id="strikethrough" data-key="strikethrough">
                     <a class="buttonicon buttonicon-strikethrough" title="Strikethrough"></a>
                 </li>
                 <li class="separator acl-write"></li>
-                <li class="acl-write" id="oderedlist" onClick="window.pad&amp;&amp;pad.editbarClick('insertorderedlist');return false;">
+                <li class="acl-write" id="oderedlist" data-key="insertorderedlist">
                     <a class="buttonicon buttonicon-insertorderedlist" title="Toggle Ordered List"></a>
                 </li>
-                <li class="acl-write" id="unoderedlist" onClick="window.pad&amp;&amp;pad.editbarClick('insertunorderedlist');return false;">
+                <li class="acl-write" id="unoderedlist" data-key="insertunorderedlist">
                     <a class="buttonicon buttonicon-insertunorderedlist" title="Toggle Bullet List"></a>
                 </li>
-                <li class="acl-write" id="indent" onClick="window.pad&amp;&amp;pad.editbarClick('indent');return false;">
+                <li class="acl-write" id="indent" data-key="indent">
                     <a class="buttonicon buttonicon-indent" title="Indent"></a>
                 </li>
-                <li class="acl-write" id="outdent" onClick="window.pad&amp;&amp;pad.editbarClick('outdent');return false;">
+                <li class="acl-write" id="outdent" data-key="outdent">
                     <a class="buttonicon buttonicon-outdent" title="Unindent"></a>
                 </li>
                 <li class="separator acl-write"></li>
-                <li class="acl-write" id="undo" onClick="window.pad&amp;&amp;pad.editbarClick('undo');return false;">
+                <li class="acl-write" id="undo" data-key="undo">
                     <a class="buttonicon buttonicon-undo" title="Undo (ctrl-Z)"></a>
                 </li>
-                <li class="acl-write" id="redo" onClick="window.pad&amp;&amp;pad.editbarClick('redo');return false;">
+                <li class="acl-write" id="redo" data-key="redo">
                     <a class="buttonicon buttonicon-redo" title="Redo (ctrl-Y)"></a>
                 </li>
                 <li class="separator acl-write"></li>
-                <li class="acl-write" id="clearAuthorship" onClick="window.pad&amp;&amp;pad.editbarClick('clearauthorship');return false;">
+                <li class="acl-write" id="clearAuthorship" data-key="clearauthorship">
                     <a class="buttonicon buttonicon-clearauthorship" title="Clear Authorship Colors"></a>
-=======
-                <li id="bold" data-key="bold">
-                    <a class="grouped-left" title="Bold (ctrl-B)">
-                      <span class="buttonicon buttonicon-bold"></span>
-                    </a>
-                </li>
-                <li id="italic" data-key="italic">
-                    <a class="grouped-middle" title="Italics (ctrl-I)">
-                      <span class="buttonicon buttonicon-italic"></span>
-                    </a>
-                </li>
-                <li id="underline" data-key="underline">
-                    <a class="grouped-middle" title="Underline (ctrl-U)">
-                      <span class="buttonicon buttonicon-underline"></span>
-                    </a>
-                </li>
-                <li id="strikethrough" data-key="strikethrough">
-                    <a class="grouped-right" title="Strikethrough">
-                      <span class="buttonicon buttonicon-strikethrough"></span>
-                    </a>
-                </li>
-                <li class="separator"></li>
-                <li id="oderedlist" data-key="insertorderedlist">
-                    <a class="grouped-left" title="Toggle Ordered List">
-                      <span class="buttonicon buttonicon-insertorderedlist"></span>
-                    </a>
-                </li>
-                <li id="unoderedlist" data-key="insertunorderedlist">
-                    <a class="grouped-middle" title="Toggle Bullet List">
-                      <span class="buttonicon buttonicon-insertunorderedlist"></span>
-                    </a>
-                </li>
-                <li id="indent" data-key="indent">
-                    <a class="grouped-middle" title="Indent">
-                      <span class="buttonicon buttonicon-indent"></span>
-                    </a>
-                </li>
-                <li id="outdent" data-key="outdent">
-                    <a class="grouped-right" title="Unindent">
-                      <span class="buttonicon buttonicon-outdent"></span>
-                    </a>
-                </li>
-                <li class="separator"></li>
-                <li id="undo" data-key="undo">
-                    <a class="grouped-left" title="Undo (ctrl-Z)">
-                      <span class="buttonicon buttonicon-undo"></span>
-                    </a>
-                </li>
-                <li id="redo" data-key="redo">
-                    <a class="grouped-right" title="Redo (ctrl-Y)">
-                      <span class="buttonicon buttonicon-redo"></span>
-                    </a>
-                </li>
-                <li class="separator"></li>
-                <li id="clearAuthorship" data-key="clearauthorship">
-                    <a title="Clear Authorship Colors">
-                      <span class="buttonicon buttonicon-clearauthorship"></span>
-                    </a>
->>>>>>> dfd81b79
                 </li>
                 <% e.end_block(); %>
             </ul>
             <ul class="menu_right">
                 <% e.begin_block("editbarMenuRight"); %>
-<<<<<<< HEAD
-                <li class="acl-write" id="settingslink" onClick="window.pad&amp;&amp;pad.editbarClick('settings');return false;">
-                    <a class="buttonicon buttonicon-settings" title="Settings of this pad"></a>
-=======
-                <li data-key="settings">
+                <li class="acl-write" data-key="settings">
                     <a class="grouped-left" id="settingslink" title="Settings of this pad">
                         <span class="buttonicon buttonicon-settings"></span>
                     </a>
->>>>>>> dfd81b79
                 </li>
                 <li data-key="import_export">
                     <a class="grouped-middle" id="importexportlink" title="Import/Export from/to different document formats">
@@ -144,15 +79,10 @@
                         <span class="buttonicon buttonicon-embed"></span>
                     </a>
                 </li>
-<<<<<<< HEAD
-                <li class="acl-write" id="revisionlink" onClick="window.pad&amp;&amp;pad.editbarClick('savedRevision');return false;">
-                    <a class="buttonicon buttonicon-savedRevision" title="Mark this revision as a saved revision"></a>
-=======
-                <li data-key="savedRevision">
+                <li class="acl-write" data-key="savedRevision">
                     <a class="grouped-right" id="revisionlink" title="Mark this revision as a saved revision">
                         <span class="buttonicon buttonicon-savedRevision"></span>
                     </a>
->>>>>>> dfd81b79
                 </li>
                 <li class="separator"></li>
                 <li onClick="document.location = document.location.pathname+ '/timeslider'">
@@ -232,15 +162,10 @@
         </div>
 
         <div id="importexport" class="popup">
-<<<<<<< HEAD
+            <h1>Import/Export</h1>
             <div class="column acl-write">
-                <h2>Import from text file, HTML, PDF, Word, ODT or RTF</h2><br>
-=======
-            <h1>Import/Export</h1>
-            <div class="column">
                 <% e.begin_block("importColumn"); %>
                 <h2>Upload any text file or document</h2><br>
->>>>>>> dfd81b79
                 <form id="importform" method="post" action="" target="importiframe" enctype="multipart/form-data">
                     <div class="importformdiv" id="importformfilediv">
                         <input type="file" name="file" size="15" id="importfileinput">
@@ -273,12 +198,8 @@
         </div>
 
         <div id="embed" class="popup">
-<<<<<<< HEAD
+            <% e.begin_block("embedPopup"); %>
             <div id="embedreadonly" class="right acl-write">
-=======
-            <% e.begin_block("embedPopup"); %>
-            <div id="embedreadonly" class="right">
->>>>>>> dfd81b79
                 <input type="checkbox" id="readonlyinput" onClick="padeditbar.setEmbedLinks();">
                 <label for="readonlyinput">Read only</label>
             </div>
