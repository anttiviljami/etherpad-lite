--- conflicted
+++ resolved
@@ -29,12 +29,8 @@
       */
     </script>
 
-<<<<<<< HEAD
-        <meta charset="utf-8"> 
+        <meta charset="utf-8">
         <meta name="referrer" content="no-referrer">
-=======
-        <meta charset="utf-8">
->>>>>>> f289611b
         <meta name="viewport" content="width=device-width, initial-scale=1, maximum-scale=1, user-scalable=0">
         <link rel="shortcut icon" href="<%=settings.favicon%>">
 
