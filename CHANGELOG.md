--- conflicted
+++ resolved
@@ -1,5 +1,3 @@
-<<<<<<< HEAD
-=======
 # 1.7.0
 * FIX: `getLineHTMLForExport()` no longer produces multiple copies of a line. **WARNING**: this could potentially break some plugins
 * FIX: authorship of bullet points no longer changes when a second author edits them
@@ -10,7 +8,6 @@
 * SECURITY: started updating deprecated code and packages
 * DOCS: documented --credentials, --apikey, --sessionkey. Better detailed contributors guidelines. Added a section on securing the installation
 
->>>>>>> 4408a1e5
 # 1.6.6
  * FIX: line numbers are aligned with text again (broken in 1.6.4)
  * FIX: text entered between connection loss and reconnection was not saved
