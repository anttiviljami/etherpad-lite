--- conflicted
+++ resolved
@@ -1,11 +1,8 @@
-<<<<<<< HEAD
-=======
 # 1.6.6
  * FIX: line numbers are aligned with text again (broken in 1.6.4)
  * FIX: text entered between connection loss and reconnection was not saved
  * FIX: diagnostic call failed when etherpad was exposed in a subdirectory
 
->>>>>>> 7e69a82c
 # 1.6.5
  * SECURITY: Escape data when listing available plugins
  * FIX: Fix typo in apicalls.js which prevented importing isValidJSONPName
