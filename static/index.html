<!doctype html> 
<html>
    
        <title>Etherpad Lite | factor.cc</title>
        
<<<<<<< HEAD
        display: block;
        
        margin:auto;
        
        border: 2px solid #999;
 
        -moz-border-radius: 4px;
        border-radius: 4px;
        
        background #fff;
        background: -moz-linear-gradient(top, #aaa, white 70%, white 70%);  
        background: -webkit-gradient(linear, 0 0, 0 100%, from(#aaa), color-stop(70%, white), color-stop(70%, white));  
        
        text-decoration: none;
        text-align: center;
      }
      
      #button span {     
        display: block;
        margin-top:15px;   
        font-size: 40px;
        color: #333;
        font-weight:bold;
        text-decoration: none;
      }
      
      #nameWrapper {
        text-align: center;
      }
    </style>
    <script type="text/javascript">
      function go2Name()
      {
        var padname = document.getElementById("padname").value;
        if(padname.length > 0)
        {
          window.location = "p/" + padname;
        }
      }
      
      function go2Random()
      {
        window.location = "p/" + randomPadName() ;
      }
      
      function randomPadName() 
      {
	      var chars = "0123456789ABCDEFGHIJKLMNOPQRSTUVWXTZabcdefghiklmnopqrstuvwxyz";
	      var string_length = 10;
	      var randomstring = '';
	      for (var i=0; i<string_length; i++) {
		      var rnum = Math.floor(Math.random() * chars.length);
		      randomstring += chars.substring(rnum,rnum+1);
	      }
	      return randomstring;
      }
    </script>
  </head>
  <body>
    <div id="wrapper">
      <a href="javascript:go2Random()" id="button"><span>New Pad</span></a>
      <div id="nameWrapper"><form>
        <span><br>or create a Pad with the name <br></span> <input type="text" id="padname"/> <input type="submit" value="OK" onclick="go2Name();return false;">
      </form></div></a>
    </div>
  </body>
=======
        <style> 
            * {
             margin: 0; padding: 0;
            }
            body {
             background: rgba(0, 0, 0, .05);
             color: #555;
             text-shadow: 0 1px 0 #fff;
             font: 14px helvetica,sans-serif;
             background: #ccc;
             background:    -moz-radial-gradient(circle, #aaa, #eee) no-repeat center center fixed;
             background: -webkit-radial-gradient(circle, #aaa, #eee) no-repeat center center fixed;
             background:     -ms-radial-gradient(circle, #aaa, #eee) no-repeat center center fixed;
             background:      -o-radial-gradient(circle, #aaa, #eee) no-repeat center center fixed;
             overflow-x: hidden;
            }
            #container {
             border-top: 1px solid #999;
             margin-top: 160px;
             width: 100%;
             text-align: center;
             padding: 15px;
             background: #eee;
             background: -webkit-linear-gradient(#fff, #ccc);
             background:    -moz-linear-gradient(#fff, #ccc);
             background:     -ms-linear-gradient(#fff, #ccc);
             background:      -o-linear-gradient(#fff, #ccc);
             opacity: .9;
             box-shadow: 0px 1px 8px rgba(0, 0, 0, 0.3);
             -webkit-animation: pop .3s ease-in 1;
             -moz-animation: pop .3s ease-in 1;
            }
            @-webkit-keyframes pop {
             from {
              opacity: 0;
             }
             to {
              opacity: 1;
             }
            }
            @-moz-keyframes pop {
             from {
              opacity: 0;
             }
             to {
              opacity: 1;
             }
            }
            #button {
             margin: 0 auto;
             border-radius: 3px;
             text-align: center;
             font: 36px verdana,arial,sans-serif;
             color: white;
             text-shadow: 0 -1px 0 rgba(0,0,0,.8);
             height: 70px;
             line-height: 70px;
             width: 300px;
             background: #555;
             background: -webkit-linear-gradient(#5F5F5F, #565656 50%, #4C4C4C 51%, #373737);
             background:    -moz-linear-gradient(#5F5F5F, #565656 50%, #4C4C4C 51%, #373737);
             background:     -ms-linear-gradient(#5F5F5F, #565656 50%, #4C4C4C 51%, #373737);
             background:      -o-linear-gradient(#5F5F5F, #565656 50%, #4C4C4C 51%, #373737);
             box-shadow: inset 0 1px 3px rgba(0, 0, 0, 0.9);
            } 
            #button:hover {
             cursor: pointer;
             background: #666;
             background: -webkit-linear-gradient(#707070, #666666 50%, #5B5B5B 51%, #474747);
             background:    -moz-linear-gradient(#707070, #666666 50%, #5B5B5B 51%, #474747);
             background:     -ms-linear-gradient(#707070, #666666 50%, #5B5B5B 51%, #474747);
             background:      -o-linear-gradient(#707070, #666666 50%, #5B5B5B 51%, #474747);
            }
             
            #button:active {
             box-shadow: inset 0 1px 12px rgba(0, 0, 0, 0.9);
             background: #444;
             background: -webkit-linear-gradient(#565656, #4C4C4C 50%, #424242 51%, #2D2D2D);
             background:    -moz-linear-gradient(#565656, #4C4C4C 50%, #424242 51%, #2D2D2D);
             background:     -ms-linear-gradient(#565656, #4C4C4C 50%, #424242 51%, #2D2D2D);
             background:      -o-linear-gradient(#565656, #4C4C4C 50%, #424242 51%, #2D2D2D);
            }
            input[type="text"] {
             font-weight: bold;
             font-size: 14px;
             padding: 5px;
             width: 245px;
            }
            input[type="submit"] {
             height: 30px;
             width: 40px;
            }
            ::selection {
             background-color:rgba(119,119,119,.8);
             color:#fff;
            }
            ::-moz-selection {
             background-color:rgba(119,119,119,.8);
             color:#fff;
            }
        </style> 

        <div id="container">
            <div id="button" onclick="go2Random()">New Pad</div> 
            <br>
            or create/open a Pad with the name
            <br> 
            <input type="text" id="padname"> <input type="submit" value="OK" onclick="go2Name();return false;">
        </div> 
  
        <script> 
            function go2Name() {
                var padname = document.getElementById("padname").value;
                if (padname.length > 0) {
                    window.location = "p/" + padname;
                }else{
                    alert("Please enter a name");
                }
            }

            function go2Random() {
                window.location = "p/" + randomPadName();
            }

            function randomPadName() {
                var chars = "0123456789ABCDEFGHIJKLMNOPQRSTUVWXTZabcdefghiklmnopqrstuvwxyz";
                var string_length = 10;
                var randomstring = '';
                for (var i = 0; i < string_length; i++) {
                    var rnum = Math.floor(Math.random() * chars.length);
                    randomstring += chars.substring(rnum, rnum + 1);
                }
                return randomstring;
            }
        </script> 
    
>>>>>>> 81f26193
</html><|MERGE_RESOLUTION|>--- conflicted
+++ resolved
@@ -1,80 +1,13 @@
 <!doctype html> 
 <html>
     
-        <title>Etherpad Lite | factor.cc</title>
+        <title>Etherpad Lite</title>
         
-<<<<<<< HEAD
-        display: block;
-        
-        margin:auto;
-        
-        border: 2px solid #999;
- 
-        -moz-border-radius: 4px;
-        border-radius: 4px;
-        
-        background #fff;
-        background: -moz-linear-gradient(top, #aaa, white 70%, white 70%);  
-        background: -webkit-gradient(linear, 0 0, 0 100%, from(#aaa), color-stop(70%, white), color-stop(70%, white));  
-        
-        text-decoration: none;
-        text-align: center;
-      }
-      
-      #button span {     
-        display: block;
-        margin-top:15px;   
-        font-size: 40px;
-        color: #333;
-        font-weight:bold;
-        text-decoration: none;
-      }
-      
-      #nameWrapper {
-        text-align: center;
-      }
-    </style>
-    <script type="text/javascript">
-      function go2Name()
-      {
-        var padname = document.getElementById("padname").value;
-        if(padname.length > 0)
-        {
-          window.location = "p/" + padname;
-        }
-      }
-      
-      function go2Random()
-      {
-        window.location = "p/" + randomPadName() ;
-      }
-      
-      function randomPadName() 
-      {
-	      var chars = "0123456789ABCDEFGHIJKLMNOPQRSTUVWXTZabcdefghiklmnopqrstuvwxyz";
-	      var string_length = 10;
-	      var randomstring = '';
-	      for (var i=0; i<string_length; i++) {
-		      var rnum = Math.floor(Math.random() * chars.length);
-		      randomstring += chars.substring(rnum,rnum+1);
-	      }
-	      return randomstring;
-      }
-    </script>
-  </head>
-  <body>
-    <div id="wrapper">
-      <a href="javascript:go2Random()" id="button"><span>New Pad</span></a>
-      <div id="nameWrapper"><form>
-        <span><br>or create a Pad with the name <br></span> <input type="text" id="padname"/> <input type="submit" value="OK" onclick="go2Name();return false;">
-      </form></div></a>
-    </div>
-  </body>
-=======
         <style> 
             * {
              margin: 0; padding: 0;
             }
+            
             body {
              background: rgba(0, 0, 0, .05);
              color: #555;
@@ -87,6 +20,7 @@
              background:      -o-radial-gradient(circle, #aaa, #eee) no-repeat center center fixed;
              overflow-x: hidden;
             }
+            
             #container {
              border-top: 1px solid #999;
              margin-top: 160px;
@@ -103,6 +37,7 @@
              -webkit-animation: pop .3s ease-in 1;
              -moz-animation: pop .3s ease-in 1;
             }
+            
             @-webkit-keyframes pop {
              from {
               opacity: 0;
@@ -111,6 +46,7 @@
               opacity: 1;
              }
             }
+            
             @-moz-keyframes pop {
              from {
               opacity: 0;
@@ -119,6 +55,7 @@
               opacity: 1;
              }
             }
+            
             #button {
              margin: 0 auto;
              border-radius: 3px;
@@ -136,6 +73,7 @@
              background:      -o-linear-gradient(#5F5F5F, #565656 50%, #4C4C4C 51%, #373737);
              box-shadow: inset 0 1px 3px rgba(0, 0, 0, 0.9);
             } 
+            
             #button:hover {
              cursor: pointer;
              background: #666;
@@ -153,53 +91,71 @@
              background:     -ms-linear-gradient(#565656, #4C4C4C 50%, #424242 51%, #2D2D2D);
              background:      -o-linear-gradient(#565656, #4C4C4C 50%, #424242 51%, #2D2D2D);
             }
+            
             input[type="text"] {
              font-weight: bold;
              font-size: 14px;
              padding: 5px;
              width: 245px;
             }
+            
             input[type="submit"] {
              height: 30px;
              width: 40px;
             }
+            
             ::selection {
              background-color:rgba(119,119,119,.8);
              color:#fff;
             }
+            
             ::-moz-selection {
              background-color:rgba(119,119,119,.8);
              color:#fff;
+            }
+            
+            #label {
+              color:black;
+              text-align:left;
+              margin: 0 auto;
+              width:300px;
+              padding-left: 3px;
             }
         </style> 
 
         <div id="container">
             <div id="button" onclick="go2Random()">New Pad</div> 
-            <br>
-            or create/open a Pad with the name
-            <br> 
+            <br><br> 
+            <div id="label">or create/open a Pad with the name</div>
             <input type="text" id="padname"> <input type="submit" value="OK" onclick="go2Name();return false;">
         </div> 
   
         <script> 
-            function go2Name() {
+            function go2Name() 
+            {
                 var padname = document.getElementById("padname").value;
-                if (padname.length > 0) {
+                if (padname.length > 0) 
+                {
                     window.location = "p/" + padname;
-                }else{
+                }
+                else
+                {
                     alert("Please enter a name");
                 }
             }
 
-            function go2Random() {
+            function go2Random() 
+            {
                 window.location = "p/" + randomPadName();
             }
 
-            function randomPadName() {
+            function randomPadName() 
+            {
                 var chars = "0123456789ABCDEFGHIJKLMNOPQRSTUVWXTZabcdefghiklmnopqrstuvwxyz";
                 var string_length = 10;
                 var randomstring = '';
-                for (var i = 0; i < string_length; i++) {
+                for (var i = 0; i < string_length; i++) 
+                {
                     var rnum = Math.floor(Math.random() * chars.length);
                     randomstring += chars.substring(rnum, rnum + 1);
                 }
@@ -207,5 +163,4 @@
             }
         </script> 
     
->>>>>>> 81f26193
 </html>