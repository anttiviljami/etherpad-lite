--- conflicted
+++ resolved
@@ -81,36 +81,19 @@
 <ul id="menu_right">
 
 <li>
-<<<<<<< HEAD
-  <a onClick="window.pad&&pad.editbarClick('readonly');return false;" title="Create a readonly link for this pad">
+  <a id="readonlylink" onClick="window.pad&&pad.editbarClick('readonly');return false;" title="Create a readonly link for this pad">
      <div class="buttonicon" style="background-position:0px -150px"></div>
   </a>
 </li>
 <li>
-  <a onClick="window.pad&&pad.editbarClick('import_export');return false;" title="Import/Export from/to different document formats">
+  <a id="exportlink" onClick="window.pad&&pad.editbarClick('import_export');return false;" title="Import/Export from/to different document formats">
     <div class="buttonicon" style="background-position:0px -68px"></div>
   </a>
 </li>
 <li>
-  <a onClick="window.pad&&pad.editbarClick('embed');return false;" title="Embed this pad">
+  <a id="embedlink" onClick="window.pad&&pad.editbarClick('embed');return false;" title="Embed this pad">
     <div class="buttonicon" style="background-position:0px -18px"></div>
   </a>
-=======
-	<a id="readonlylink" onClick="window.pad&&pad.editbarClick('readonly');return false;" title="Create a readonly link for this pad">
-	  <img src="../static/img/editbar_readonly.gif" width="16" height="16" />
-	</a>
-</li>
-<li>
-	<a id="exportlink" onClick="window.pad&&pad.editbarClick('import_export');return false;"
-	title="Import/Export from/to different document formats">
-	  <img src="../static/img/editbar_import_export.gif" width="16" height="16" />
-	</a>
-</li>
-<li>
-	<a id="embedlink" onClick="window.pad&&pad.editbarClick('embed');return false;" title="Embed this pad">
-	  <img src="../static/img/editbar_embed.gif" width="16" height="16" />
-	</a>
->>>>>>> 38fd56a8
 </li>
 <!--
 We removed this feature cause its not worth the space it needs in the editbar
