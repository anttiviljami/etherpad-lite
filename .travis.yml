language: node_js
node_js:
  - "0.10"
install:
  - "bin/installDeps.sh"
<<<<<<< HEAD
  - "export GIT_HASH=$(cat .git/HEAD | head -c 7)"
before_script:
=======
  - "export GIT_HASH=$(git rev-parse --verify --short HEAD)"
before_script: 
>>>>>>> fe0104f3
  - "tests/frontend/travis/sauce_tunnel.sh"
script:
  - "tests/frontend/travis/runner.sh"
env:
  global:
    - secure: "WMGxFkOeTTlhWB+ChMucRtIqVmMbwzYdNHuHQjKCcj8HBEPdZLfCuK/kf4rG\nVLcLQiIsyllqzNhBGVHG1nyqWr0/LTm8JRqSCDDVIhpyzp9KpCJQQJG2Uwjk\n6/HIJJh/wbxsEdLNV2crYU/EiVO3A4Bq0YTHUlbhUqG3mSCr5Ec="
    - secure: "gejXUAHYscbR6Bodw35XexpToqWkv2ifeECsbeEmjaLkYzXmUUNWJGknKSu7\nEUsSfQV8w+hxApr1Z+jNqk9aX3K1I4btL3cwk2trnNI8XRAvu1c1Iv60eerI\nkE82Rsd5lwUaMEh+/HoL8ztFCZamVndoNgX7HWp5J/NRZZMmh4g="
jdk:
  - oraclejdk6
notifications:
  irc:
    channels:
      - "irc.freenode.org#etherpad-lite-dev"<|MERGE_RESOLUTION|>--- conflicted
+++ resolved
@@ -3,13 +3,8 @@
   - "0.10"
 install:
   - "bin/installDeps.sh"
-<<<<<<< HEAD
-  - "export GIT_HASH=$(cat .git/HEAD | head -c 7)"
+  - "export GIT_HASH=$(git rev-parse --verify --short HEAD)"
 before_script:
-=======
-  - "export GIT_HASH=$(git rev-parse --verify --short HEAD)"
-before_script: 
->>>>>>> fe0104f3
   - "tests/frontend/travis/sauce_tunnel.sh"
 script:
   - "tests/frontend/travis/runner.sh"
